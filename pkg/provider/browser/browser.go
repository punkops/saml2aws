package browser

import (
	"errors"
	"fmt"
	"net/url"
	"regexp"

	"github.com/playwright-community/playwright-go"
	"github.com/sirupsen/logrus"
	"github.com/versent/saml2aws/v2/pkg/cfg"
	"github.com/versent/saml2aws/v2/pkg/creds"
)

var logger = logrus.WithField("provider", "browser")

// Client client for browser based Identity Provider
type Client struct {
<<<<<<< HEAD
	idpAccount *cfg.IDPAccount
=======
	Headless bool
	// Setup alternative directory to download playwright browsers to
	BrowserDriverDir string
>>>>>>> 83489ecc
}

// New create new browser based client
func New(idpAccount *cfg.IDPAccount) (*Client, error) {
<<<<<<< HEAD
	return &Client{idpAccount: idpAccount}, nil
=======
	return &Client{
		Headless:         idpAccount.Headless,
		BrowserDriverDir: idpAccount.BrowserDriverDir,
	}, nil
>>>>>>> 83489ecc
}

func (cl *Client) Authenticate(loginDetails *creds.LoginDetails) (string, error) {
	runOptions := playwright.RunOptions{}
	if cl.BrowserDriverDir != "" {
		runOptions.DriverDirectory = cl.BrowserDriverDir
	}

	// Optionally download browser drivers if specified
	if loginDetails.DownloadBrowser {
		err := playwright.Install(&runOptions)
		if err != nil {
			return "", err
		}
	}

	pw, err := playwright.Run(&runOptions)
	if err != nil {
		return "", err
	}

	// TODO: provide some overrides for this window
	launchOptions := playwright.BrowserTypeLaunchOptions{
		Headless: playwright.Bool(cl.Headless),
	}

	browserTypeName := cl.idpAccount.BrowserType
	if browserTypeName != "" {
		logger.Info(fmt.Sprintf("Setting browser type: %s", browserTypeName))
		launchOptions.Channel = playwright.String(browserTypeName)
	}

	// default browser is Chromium as it is widely supported for Identity providers, it can also be set to the other playwright browsers: Firefox and WebKit
	browserType := pw.Chromium
	if browserTypeName == "firefox" {
		browserType = pw.Firefox
	} else if browserTypeName == "webkit" {
		browserType = pw.WebKit
	}

	// currently using the main browsers supported by Playwright: Chromium, Firefox or Webkit
	//
	// this is a sandboxed browser window so password managers and addons are separate
	browser, err := browserType.Launch(launchOptions)
	if err != nil {
		return "", err
	}

	page, err := browser.NewPage()
	if err != nil {
		return "", err
	}

	defer func() {
		logger.Info("clean up browser")
		if err := browser.Close(); err != nil {
			logger.Info("Error when closing browser", err)
		}
		if err := pw.Stop(); err != nil {
			logger.Info("Error when stopping pm", err)
		}
	}()

	return getSAMLResponse(page, loginDetails)
}

var getSAMLResponse = func(page playwright.Page, loginDetails *creds.LoginDetails) (string, error) {
	logger.WithField("URL", loginDetails.URL).Info("opening browser")

	if _, err := page.Goto(loginDetails.URL); err != nil {
		return "", err
	}

	// https://docs.aws.amazon.com/general/latest/gr/signin-service.html
	// https://docs.amazonaws.cn/en_us/aws/latest/userguide/endpoints-Ningxia.html
	// https://docs.amazonaws.cn/en_us/aws/latest/userguide/endpoints-Beijing.html
	signin_re, err := signinRegex()
	if err != nil {
		return "", err
	}

	fmt.Println("waiting ...")
	r := page.WaitForRequest(signin_re)
	data, err := r.PostData()
	if err != nil {
		return "", err
	}

	values, err := url.ParseQuery(data)
	if err != nil {
		return "", err
	}

	return values.Get("SAMLResponse"), nil
}

func signinRegex() (*regexp.Regexp, error) {
	// https://docs.aws.amazon.com/general/latest/gr/signin-service.html
	// https://docs.amazonaws.cn/en_us/aws/latest/userguide/endpoints-Ningxia.html
	// https://docs.amazonaws.cn/en_us/aws/latest/userguide/endpoints-Beijing.html
	return regexp.Compile(`https:\/\/((.*\.)?signin\.(aws\.amazon\.com|amazonaws-us-gov\.com|amazonaws\.cn))\/saml`)
}

func (cl *Client) Validate(loginDetails *creds.LoginDetails) error {

	if loginDetails.URL == "" {
		return errors.New("empty URL")
	}

	return nil
}<|MERGE_RESOLUTION|>--- conflicted
+++ resolved
@@ -5,6 +5,7 @@
 	"fmt"
 	"net/url"
 	"regexp"
+	"strings"
 
 	"github.com/playwright-community/playwright-go"
 	"github.com/sirupsen/logrus"
@@ -16,27 +17,33 @@
 
 // Client client for browser based Identity Provider
 type Client struct {
-<<<<<<< HEAD
-	idpAccount *cfg.IDPAccount
-=======
-	Headless bool
+	BrowserType           string
+	BrowserExecutablePath string
+	Headless              bool
 	// Setup alternative directory to download playwright browsers to
 	BrowserDriverDir string
->>>>>>> 83489ecc
 }
 
 // New create new browser based client
 func New(idpAccount *cfg.IDPAccount) (*Client, error) {
-<<<<<<< HEAD
-	return &Client{idpAccount: idpAccount}, nil
-=======
 	return &Client{
-		Headless:         idpAccount.Headless,
-		BrowserDriverDir: idpAccount.BrowserDriverDir,
+		Headless:              idpAccount.Headless,
+		BrowserDriverDir:      idpAccount.BrowserDriverDir,
+		BrowserType:           strings.ToLower(idpAccount.BrowserType),
+		BrowserExecutablePath: idpAccount.BrowserExecutablePath,
 	}, nil
->>>>>>> 83489ecc
 }
 
+// contains checks if a string is present in a slice
+func contains(s []string, str string) bool {
+	for _, v := range s {
+		if v == str {
+			return true
+		}
+	}
+
+	return false
+}
 func (cl *Client) Authenticate(loginDetails *creds.LoginDetails) (string, error) {
 	runOptions := playwright.RunOptions{}
 	if cl.BrowserDriverDir != "" {
@@ -61,18 +68,26 @@
 		Headless: playwright.Bool(cl.Headless),
 	}
 
-	browserTypeName := cl.idpAccount.BrowserType
+	browserTypeName := cl.BrowserType
 	if browserTypeName != "" {
 		logger.Info(fmt.Sprintf("Setting browser type: %s", browserTypeName))
 		launchOptions.Channel = playwright.String(browserTypeName)
 	}
-
-	// default browser is Chromium as it is widely supported for Identity providers, it can also be set to the other playwright browsers: Firefox and WebKit
+	validBrowserTypes := []string{"chromium", "firefox", "webkit", "chrome", "chrome-beta", "chrome-dev", "chrome-canary", "msedge", "msedge-beta", "msedge-dev", "msedge-canary"}
+	if len(browserTypeName) > 0 && !contains(validBrowserTypes, browserTypeName) {
+		return "", errors.New(fmt.Sprintf("invalid browser-type: '%s', only %s are allowed", browserTypeName, validBrowserTypes))
+	}
+	// default browser is Chromium as it is widely supported for Identity providers,
+	// it can also be set to the other playwright browsers: Firefox and WebKit
 	browserType := pw.Chromium
 	if browserTypeName == "firefox" {
 		browserType = pw.Firefox
 	} else if browserTypeName == "webkit" {
 		browserType = pw.WebKit
+	}
+	if len(cl.BrowserExecutablePath) > 0 {
+		logger.Info(fmt.Sprintf("Setting browser executable path: %s", cl.BrowserExecutablePath))
+		launchOptions.ExecutablePath = &cl.BrowserExecutablePath
 	}
 
 	// currently using the main browsers supported by Playwright: Chromium, Firefox or Webkit
