package aad

import (
	"bytes"
	crand "crypto/rand"
	"crypto/tls"
	"encoding/base64"
	"encoding/hex"
	"encoding/json"
	"fmt"
	"io"
	"math"
	mrand "math/rand"
	"net/http"
	"net/http/httptest"
	"os"
	"strconv"
	"sync"
	"testing"
	"text/template"

	"github.com/google/uuid"
	"github.com/stretchr/testify/require"

	"github.com/versent/saml2aws/v2/mocks"
	"github.com/versent/saml2aws/v2/pkg/cfg"
	"github.com/versent/saml2aws/v2/pkg/creds"
	"github.com/versent/saml2aws/v2/pkg/prompter"
	"github.com/versent/saml2aws/v2/pkg/provider"
)

var once sync.Once

// example values are mainly url safe base64 secure random bytes to illustrate payload values
type FixtureData struct {
	ApplicationId                         string // 31eaeb21-4b55-4390-a8fe-21a780dfedc7
	State                                 string // Su7ku6ROOSiNe3BN16zhOYZGfQ8dC-wihtcvx4aGi9PNmAyePGemK_yT9H0CapK8HtwS83mbmlltNOknoftpDQ6gP4reH9cyEI5LufKgJ6wozu4msl0npXJZLAO14yUxUjLtxgHuAlvY91umliqPCEGHSwrKYm2piA6HZXqR5wIIK5LiSC_N7k7BOULpDE9qassFTfqTFF5kRNsrSmukREVdOZeNKr-RIPrNOASnH-nggHo-h7HiExFSJEZE8CQBG8JZ5PNcZbaQ2SZeHScKtUr8KCVyoaMdZ5xwXQ2G57VKF5DZsfQfMEPIspnbNkdqwRBHYIJZnX9JakvcKPXckEHriCTL1yN1_cLgBrPA62YBSim80GR8AMOx4Ij7lIQRTy-aLyDGpp6E3PdvTY72W51b1J5vzYl9XslyfRIWj1h_Q5cLlC03k5VJ8rIpeWgUIiEFgOZeDWQctR370JauwvJTfrOFE2yQXvXgU1zFhIvuEy3HhfoYPtlwGfLpeu1Czm-8PkMF24CdgIBRFIn2Rg4Pqt1KDDve7eKygqF79Qgiq-Hm5qGDdURKUF-Ei-Abft7pRs-A0hai27KtOCoJ9YUSoBrdLRyqLXvWkIWz5eeafRqIPlcSV32_jqbkZVJxj_jRdHrJCOSgtETyk1h_zAU_pLmhXfPuMcrIWZMbFTwGrC-xwPVRnaSGzztCVsXiiwWgtUAzzJIuNQSQ9DPpUIzdlOznwi8sVNMw51MXaPx6Qdgv-1pTJX-Hr78lJJRzaKPMBALsgoco9L-yJju7PCnBEJMOucw_J632ofAuzEOox7vfQ0dWVDg5VOOkFsqb0mWSnllFJWkk27wzBZ4-csABoSD8AkrnhnLC5ggCFNh16rPxPDejOfDvdyEV7-zXPJFgJP5rSP8n3kKb27Co10MISI0eWzHdghzbWpJSu78XBElT-5h6w_d4bdZfxgn-UxXCFz7yDQGQ5hKF-q2xx4R3uYn8Xg-5q2Es0OLJsHg5QOVYJ0DYJtcZqtlctP__BBrR3boFT-k0rytvqleuZy3ErSMBSGfCvh9C32bYgIM
	UaId                                  string // b96e46687a7350c07d4709e1c54b87d4
	Ctx                                   string // tkdXR5EHHAyb8jhx9XgSfRWpRASqfOc-2WnbZ6N8zxXgudxf70uzJ_izSIAcJylZcalEj4X60sW8naje072dEviyjpvUQu29mjCI80201-x4jijCexX-0_xphUkrcyDnMNFdpdjlhVeJG7ZNKKP2KxrrIDOX5fEFzUi8Sn1I4iwzJWkyOqznTQj7Na7mLhduZwcPX-slpOaNCx11x5CeyXgNmmDY5YNQxCHPsbGB6UeTMkfgBsQXpgLI-ppUuRf-wc7fYfc7pw-VifZggoEKEubdSVsjNS2tAFJKeoX6CzaJ8q2_KZh5T3HMcjhmlxNQ_tsqSb4uc69eZEdb227vk7D57n8FYjmrozMtVFX-XvrYTtbCUQZQWfRaSF14ZgkBUcqS0cQqEXJElvP2yFl8yBLsNVtB7y5pl6yjaIWAh7PzksFPRHUr6WpAmtfH1zSJguIjMpKrId4AjCXClU4y38k1QaVpXIr_H2TK0I3Se36Pc5jJ2urAeCMNSz7Dkb4ETnFoG77jbX5hmc-KsOw3y-SH1b3xgmSXryI8fC5WQnUMTRYKSP7A2GSP507O7jQKBun5lU69L4EwC78e5YuSwK9wlO53THzM_HW0Mn35uD2dGolL8X5AgK72PZkMuLNkNpmc-f2gjZmcBgBlK6A7tJW18WzUsJ0q2mXZFOJB9TVM8LIf58vt-CoggKxgTOeyL9qOVlRlUWt5Cz9HPDR_VazS0ZPeL6e3Xp8O5XzVMPKNp89U3H5BJ7EXrpGmqGasPvxugfHY5mBwA4YyoZeGr2fF9aDcnKK2PiRmUAGvo1GUfy4913uMnDff9riTjNCu9Yy-C7FyWcAl2VFhadI3PwTq3Z05038lGnFEOPsOFKJJrQ3Whtj9G1k-l7idQd3WVMwqjQ3yyGbj_Rl1ilzd0PcxNZqTZxrHA1N3Xi7BdusfvJ2BnPk-LONKfTteFrcZaylSmYtE6h7poo6I8cjTx_aHMkkXN-zg5AvcLWPwOKK_qUdjrGbiSB52G7b4yRHJnTxvNe1NgXFZC2xdDEbY8Pj9cdZzRHH-bpZebaO1MtI
	OpenIdConnectAuthenticationProperties string // nNB2aD/pc12XrIZ8Ga9i9dI8g0/Kb4WPCLK1jIXEoYH/AFVTojIEvz5LMmVit8YETkHevIXJ+Ye/qTuhlYW4MCMs0g3GBNrtx/cS/NX0yAg08lbQYEWnq0ddhT6NhhysDq7s7PPdcCok8x/wf2LDTE5n4r53C9b+q6ArCLqD8xDb9snlTH3LSsrsgfOoa+GOOTG+5HsnC2kP+yZT2YK9Ifk+5bZVF0yVT5T2WaTVxsWva3+LNcGPYPDR56as8KJ5UvUuvR+bBInw7yX2fzFkfgC8bc8cvlGI1QRtzcTc0KLqayyplFa7XV2yhKv9wY1uEh6RigJX4FJdKzaX84juPKi/RA9rU37KUwnKdZlZ4762YzIqGrRTBwJZUHHisu1O7ooGgA+x2gQ1VY9cAkCQiq5/VgSyZ4wCJniBinwlBwxh9/thBawgHTTThpMfQSXEMWUyAGt8SoWz9FHgF9hEhte1kifXkEr7srrtUwuaxhdYvsLlZKcVZhttgbQR/js1/ZMFHEIRTPnfWZLq9atRiA==
	Nonce                                 string // 1577836800._ekiEOvOQz4YQL8FvAZsdQ
	SFT                                   string // vZXtKGAHg7jYK1oppkd43__si0KvHN0i02_TENgVBl_j1mYs0APdQ4bYjh3PcH-1Coouq384kZnIp2MXyS87NmOpwS_Nyb-ntXeQCPvDn0Ubiss7XvvYgq1ReeeyBCuzaE9kUoUlDnMU5D1dx_-KnFHh5evlsRrDBPLRWhG7Kt3fauAg5nvNyKXSF0DA90k8I4oMFaiaNe9ObjmkilRnPUBu3G2p1__BrsgJCGMXv9eZc2d3ANGz6ftwnTrK2OMODyjd5vXuDkQSTu1vZgbSWTkb_prS80o_B3vpvEt1Zord1xPZxTK262-oeUIpFnVjV4sSGnL_smwbA7_qHxSTwmY_1ZCbjuvJTXg1OOKS36GcqwX4h6kMHPAAGwMvvUlMXicqE4xFwF-1yOzFW7L8vPDMHxJtapY_Q94g2pVlKv3uwa0jF3Rk_RddhRZ4mzp7n319_Uq1WcgX-9lvsBoLOtadWstlvKPZ6Y4rUzESAYwOlM8OQ3HGWvvArBqd33o2MFKwqKcpXX73F07QR8qS6A
	ClientRequestId                       string // 5ec023a2-663b-4168-9cb0-fe7c400b79fa
	SessionId                             string // dda35067-5d88-4660-9f5f-f68f4c751cca
	ApiCanary                             string // ype6puaxP6rNV_JtHkyBUEop77KMbSWCBsi4sJmIxLTN0z8NsvLH6ihw1MMT49eTKsCX-RIQl5_vfEllanIyaKijtOGfCHVfgUW0UZ_chdfnuokV9Q9_bUMl-43TLKlDYN0iEwVxQRyIcEYwFISHaYgY14wHe9LkRLmrQt2BlOaMtDQOT8qD-tH7urTxZ8Uj20UKT7wujO20V3_6teiL86s_V4_DDtPta2N355Pz2pFWaVfS7_2a6zf3YnY4wyEHbN_xcT2RBjo
	Canary                                string // Llh9ry4LOBrmLXLlwgbPhxdrOcd4l5HeTPBVR9tG8vg
	InstrumentationKey                    string // 1cc3422557e1ba83979ee678092399df-8d876a22-d379-46d2-b066-17a83683d9be-2529
	Code                                  string // HIdSBXkPCB2Q2oLUjtCiET6Ogb7yPfRumZkWGgmWKrtfCnbKAreOR_o0GCYDBo5ebqe9OrrXLZz1OfPJDlMSR2uM_t_a5Pyw0Kf86KB2P6StMyWr-nHlY2NM7iK9c1TUCevEWhbFIdAwPgxtpt91IiG7rpoapTobUHLqpcVHNahAHE7rPkVXnFGBq6khbsCzgHk1vc2LgC79AQk1m7Mxf3KVDgglpIIVkk6NQpdc_J1pUzjX2WLHh_k_UHK4O9ygf07ELTZJz5Z16ZZJMSs5aOZhurzbOh8mGZeruaHr8FnmK_23Iqx6o_YdehMi5_GcxQjdGD1EM66X27kwghufJBRAa66nmOv3oYI1ILkY29mSnuKnEZDO715zITwdaahrOW0dqXwMR2QtutwxoEZJvJbwXWRrGW8yiNKav03a_j4duY1kVvNmOmT6gE6oaEKboWHxjGDUCCeNJ4-8mtTYnG0rVFrF8Y2-Prq4n23LrbQKfgteD_MG12eihJaQHPCjQgyIZoCcf9unWC5ty0duSNNsb0_GMWc3tGI2bfqNFSFvSvv8BYtyPTjYBhecgBodMr5haKM3pKXh0ZRAqms7hV8myViWlZtIs-pTRAXghPEUBG0Yzg1lPME-KuZOmP-RYggjzyO9IL5suoLIgacXqUI6nJA
	IdToken                               string // Wz0fWBNb4WkJN_z-97b6LQ5nu6tNmQJC1UGQ7ewy9j7nEO7kMYwA7lA8sQdzO7piZawRLfB1Rgcu0B66RSpWND7yiQYyx99ra-4uTJLPUM7Ngw1ELjExod0nttyMc4f-4RZdWe3KkuORiHdarA27PdP1xhxChyrGdNfZtPNJSLwEvmoSMIYErVbrlhu8i0ZsS5C-zGFiWxRxl6jDDZRXeRFi-DQRDm5qeMfbUDcg6V2TV9BDilkyH_P0o5rHQ7zSjK7YZj20LyLsXXpPadEwUtkE38br2ezG9scSXrqE0UXGgu8T5DvNVBJjwGtFfOBuQrGEMQ5y6LZROMTY-m_ZqE0kevU9vekeV3dw6i9b4O7_l1fwih0Um46-gxlELv32Vb4Wgcl9mqeM1yXoIawyPMGrsqQ1CnHcTNccDj9G5UCAF2zw54sqg2e3L5Zvl-7KVsPGM-A3h241GfiWYvQ_VHpsoR1PZE1DcfkaHusvu_OB8lUAuFbLnerqLo-73rVkhNGH2YxNXWWB7hanx1zDuXEZ1G9gJNnMWQZN-pPRgYylKIL-5Fr1K3yN1Y1l4P8clESRzwA1gvZON7UuFGcn289BfeiAS-Hc6XiGOwHLd0aBLN-wtmzA_w4CnKmBieEAuz8MJGT3mjv4PXcaxEXkaqH_avo4iBnRJAp7hd5J6xQJ0t_vfWHqHEbSLomHTcM9Dk24_PuHIDJS93eJ0Jx-JYtWO0xTpB6rUc-arHyM4x38_l_3NHZRSI2_ut_FqeV1qetD7__-k7sjGxmM6BkqncjRVqQS14B-OeO15ali-VBHvUfi36GAsdQwboGnEzfa7yXmWe31P2qazPZfYa-IOkJfaj4v7wJ_kAKwqB5xfFRJvgs8gl3KHEOQHnC3V3oNXf6vY2RpgBO0b5cmmkJblEtRVChyABU0U1djjT_REw1S97mKsnJJIBA2iPyUHMTsk6jGddx6DHj86sD497yhN4TinSloJTlsrMlH1LlYaZrFmLG2qmBylL4_cE9m8-sxlIuJYPbGcDXRHuTiEwR8XHM9LGMwf9rhMOVIjt8XyXUbmED0Pt7uy4t75mzP2YAUfwdohnFNXzV-ZbaUTMVQurSNh_RAL6gLFbjsXc8cmJ1-5PdR9ohrhszN9oYZTTW-9OZ2TGk0anh9APqoKIecORBHYxdVmnJAxIZIB2cKLfqD74kMFlfkAYmJSb1yLV3Hfgv2EJYDxY-neRhopjm7-R52ESx38d7JaZL7ubAuUi7NqNN-CX8UXzZ6_GBvVLYtQf80ARnQew07fygQZ8mR8k7NAZqAvnN4ebItVabQ0vtzcEii_dRr242J38XRM_dClEipbLEluoUVM1-E9hMnhDKqHu0IHT0m5y7asYYsdF-QCGU2FxDTQ0QSKPcyDoZASP74-UIk6S26an4FIM7Ojc9__1Pu3DQgPYvKNxw7mv5FYXPStJm-MhAiTXo1LZGN2Po3wYLfWbhVm9q6bEFdy0-e8UqUT-tXyk3AwwC-LpfpkmmJiotH3mmtIWoZZ3dN2UaZz2tyJJaSD7yPcH-elgIn5mwv90DF1XvOgpB51GvHElc0lUykqoRPLQeEWMYKCX0fPnQ-si21nUx1ko6nZcnvFlkR06Ik41vWBSDpb0NbFXx-Jz94TPREUkUqfZspK3vLsG0UPj1bawWa6dFXEgmdys4mzZurEZGLbiiFnHO8N47qtjZul6l53_92ZFsj0MOBNgPp4qWIXi1PhJ3PJSSbnrR8rW-l3uBArTW56TlxsP7exr6TMn3C7ZfzO7G2tD1ifEiZ_0qGj80nn7ltrkfZZlc6HsrQri4LiQ4NgU85ikofugB7F42W07-9HDEJsyCuG6qdDY33EiufsdmNPb-mogeN2ELL9NSiQ1zjRjkjG8bcls-hMJbjP_GDXvjce6k_QdPK3fvyxgXvqRBGIwwXxDXmnSCn8vLiY8c20F_SyBXFfRmNtGCu-cGeoPFDX766DXPod5JYb2RABKCbJN7wE8wans4cH_nZHS_1QQyWtjkxStrFC141DUR6PIzKxO4J2KNeMqX4fk5fhHZPriZtkJHuRaRU_Lx6TlMU6n23KdrwJJWhmTN7UUxXzQvCgVO2GE6YdxDlFtVC6X7vO0rZAStqXCGK3Hq1jE1aFfpIFakl9JuBaPege6sYGdM5dwQHaGY7rlqOxVatsVG0pmE89o8QLiFJSz_0v9BVHM2_G1cl2797Kfm1QRSD8Hqt1Iq7ruD9VdQLlFN0mwc3Dt0RdRWlcxHdyFVjZj08vhiUoAhRsjMljdwRldcW8Y8SbZ7HpgifL2PZKKBFcJ8575ytN7Ft2w8QqBi6kRMqxPGa07HsL7AngavD_CXhrxKneES8xDuPzIFCleYWy9yKXVFrAHJUic4J174D57v6DtgNfHbvUaqJWX7qwlNIjeCqaPcj82GH0RYAqVeJShFhGqNw0VwyMMYhotBQdFJQkRBtllPnshj4Pw6TuwSxtVyDvSkfZmOA65vkduk1D4uEBEVt4CdiZgTMzEESD4Pt_LvfBHe4YFHaTU9J7Y3Wj7m44xlj9WL10XM2V8jGPypXuskv46-T-rdZdfgRzRMjM7r-5vlYCli-48YrbB47Z1scJ18lMTeE1G-0E6473JZjg4TGtAhYwFm_AcbsMlX1XLc
	SessionState                          string // d2371e2d-9bcd-4647-abf3-aa2eace51a9f
	UrlFederationRedirect                 string // https://sts.exampledomain.com/adfs/ls/?example-parameter=example-value
	UrlSkipMfaRegistration                string // https://login.microsoftonline.com/common/resume?ctx={{.Ctx}}\u0026flowtoken={{.SFT}}\u0026skipmfaregistration=1
	UrlGetCredentialType                  string // https://login.microsoftonline.com/common/GetCredentialType?mkt=en-US
	UrlPost                               string // https://login.microsoftonline.com/common/login
	UrlBeginAuth                          string // https://login.microsoftonline.com/common/SAS/BeginAuth
	UrlEndAuth                            string // https://login.microsoftonline.com/common/SAS/EndAuth
	UrlProcessAuth                        string // https://login.microsoftonline.com/common/SAS/ProcessAuth
	UrlHiddenForm                         string // https://account.activedirectory.windowsazure.com/
	UrlSamlRequest                        string // https://login.microsoftonline.com/{{.ApplicationId}}/saml2?SAMLRequest={{.SAMLRequestPayload}}
	TenantId                              string // 0cfbdd7a-1d78-47ea-b458-8aa3c2558727
	SosId                                 string // 7f55cb4c-c904-4255-8d26-faa8da77c492
	ProofUpToken                          string // UVrFbiiZj6kdD6oWm4k87CkipgjEbKhlq_dKoMTo8p0TRCf4utimEAnOizRQ7qAoHaotT08os5kctHfJhXw7dkactSsYjtYo9Lt_1vlPPmZ8i0FtfrwjMeztp0sMY6PHkfRO_sWIHR2bsvIpjaKqqNTJ8PZCuwNmfR8Tx2Jdud3F1FcUgkF3-MG5omxJR7oaueRn1SvnjR-sWEleKptBqLTFnVwNeY8kVfpiKV4liNACZkWc9N5CJRC7HO4aLHVUkKcWaCERUZWeaHh0Bdk_aHSZFll1C6yBv0v4IIJfTQuCOdRMXmqvSpxpRUcwgZ7vdY6krAYUAV8SG926Fptr3if69AM5GHxKN4AlyNNJZ5ghv0yqwI4aGTg1vsanq0q8ZE80TOCBZdMz39Tr_J5MKMW2HO7lEMPtZYBCYwz3Z4nzbgWo9aB65GcxNcnzXgBMeiwjgxQphpFahbj89Rc8H0PWbN4Yhh-aDlv_UMwd2lp1I98hxdEn-8uA56xCE4l1647RuwSiCIfzE_6dYxXm8Q
	UserName                              string // exampleuser@exampledomain.com
	UserNameUrlEncoded                    string // exampleuser%40exampledomain.com
<<<<<<< HEAD
	AuthMethodId                          string // OneWaySMS
	Entropy                               string // 0
=======
	SErrorCode                            string // 50058
>>>>>>> fa298011
}

var fixtureData *FixtureData

func genFixtureData() *FixtureData {
	once.Do(func() {
		fixtureData = &FixtureData{
			ApplicationId:                         genUUID(),
			State:                                 genBase64Fixture(800),
			UaId:                                  genHexFixture(16),
			Ctx:                                   genBase64Fixture(800),
			OpenIdConnectAuthenticationProperties: genBase64Fixture(400),
			Nonce:                                 "1577836800" + "." + genBase64Fixture(16),
			SFT:                                   genBase64Fixture(400),
			ClientRequestId:                       genUUID(),
			SessionId:                             genUUID(),
			ApiCanary:                             genBase64Fixture(200),
			Canary:                                genBase64Fixture(32),
			InstrumentationKey:                    genHexFixture(16) + "-" + genUUID() + "-" + genIntFixture(4),
			Code:                                  genBase64Fixture(500),
			IdToken:                               genBase64Fixture(2000),
			SessionState:                          genUUID(),
			TenantId:                              genUUID(),
			SosId:                                 genUUID(),
			ProofUpToken:                          genBase64Fixture(400),
			UserName:                              "exampleuser@exampledomain.com",
			UserNameUrlEncoded:                    "exampleuser%40exampledomain.com",
			AuthMethodId:                          "OneWaySMS",
			Entropy:                               "0",
		}
	})
	return fixtureData
}

func Test_fullUrl(t *testing.T) {
	ts := httptest.NewTLSServer(http.HandlerFunc(func(w http.ResponseWriter, r *http.Request) {
		_, _ = w.Write([]byte("OK"))
	}))
	defer ts.Close()

	ac, _ := setupTestClient(t, ts)

	res, err := ac.client.Get(ts.URL + "/Dummy")
	require.Nil(t, err)

	require.Equal(t, ac.fullUrl(res, "/Only-Path"), ts.URL+"/Only-Path")
	require.Equal(t, ac.fullUrl(res, "/"), ts.URL+"/")
	require.Equal(t, ac.fullUrl(res, "https://domain.com/"), "https://domain.com/")
	require.Equal(t, ac.fullUrl(res, "https://domain.com"), "https://domain.com")
	require.Equal(t, ac.fullUrl(res, "https://domain.com/With-Path"), "https://domain.com/With-Path")
}

func Test_isHiddenForm(t *testing.T) {
	fixtureData := genFixtureData()
	template, err := template.ParseFiles("testdata/HiddenForm.html")
	require.Nil(t, err)
	var tpl bytes.Buffer
	err = template.Execute(&tpl, fixtureData)
	require.Nil(t, err)

	opts := &provider.HTTPClientOptions{IsWithRetries: false}
	ac := Client{client: &provider.HTTPClient{Client: http.Client{}, Options: opts}}

	require.True(t, ac.isHiddenForm(tpl.String()))
}

func Test_requestGetCredentialType(t *testing.T) {
	t.Run("ADFS login", func(t *testing.T) {
		fixtureData := genFixtureData()
		ts := httptest.NewTLSServer(http.HandlerFunc(func(w http.ResponseWriter, r *http.Request) {
			writeFixtureBytes(t, w, r, "GetCredentialType_adfs.json", FixtureData{
				UrlFederationRedirect: "/adfsLogin",
			})
		}))
		defer ts.Close()

		ac, loginDetails := setupTestClient(t, ts)

		// payload from ConvergedSignIn page
		convergedResponse := ConvergedResponse{
			URLGetCredentialType: ts.URL + fixtureData.UrlGetCredentialType,
			APICanary:            fixtureData.ApiCanary,
			CorrelationID:        fixtureData.ClientRequestId,
			Hpgact:               0,
			Hpgid:                0,
			SessionID:            fixtureData.SessionId,
			SCtx:                 fixtureData.Ctx,
			SFT:                  fixtureData.SFT,
		}
		getCredentialTypeResponse, _, err := ac.requestGetCredentialType("https://referer.com", loginDetails, &convergedResponse)
		require.Nil(t, err)

		require.Equal(t, getCredentialTypeResponse.Username, fixtureData.UserName)
		require.NotEmpty(t, getCredentialTypeResponse.Credentials.FederationRedirectURL)
		require.Equal(t, getCredentialTypeResponse.Credentials.FederationRedirectURL, fixtureData.UrlFederationRedirect)
	})
	t.Run("Default login", func(t *testing.T) {
		fixtureData := genFixtureData()
		ts := httptest.NewTLSServer(http.HandlerFunc(func(w http.ResponseWriter, r *http.Request) {
			writeFixtureBytes(t, w, r, "GetCredentialType_default.json", FixtureData{})
		}))
		defer ts.Close()

		ac, loginDetails := setupTestClient(t, ts)

		// payload from ConvergedSignIn page
		convergedResponse := ConvergedResponse{
			URLGetCredentialType: ts.URL + fixtureData.UrlGetCredentialType,
			APICanary:            fixtureData.ApiCanary,
			CorrelationID:        fixtureData.ClientRequestId,
			Hpgact:               0,
			Hpgid:                0,
			SessionID:            fixtureData.SessionId,
			SCtx:                 fixtureData.Ctx,
			SFT:                  fixtureData.SFT,
		}
		getCredentialTypeResponse, _, err := ac.requestGetCredentialType("https://referer.com", loginDetails, &convergedResponse)
		require.Nil(t, err)

		require.Equal(t, getCredentialTypeResponse.Username, fixtureData.UserName)
		require.Empty(t, getCredentialTypeResponse.Credentials.FederationRedirectURL)
		require.Equal(t, getCredentialTypeResponse.Credentials.FederationRedirectURL, fixtureData.UrlFederationRedirect)
	})
}

func Test_Authenticate(t *testing.T) {
	t.Run("Default login with KMSI but no MFA", func(t *testing.T) {
		ts := httptest.NewTLSServer(http.HandlerFunc(func(w http.ResponseWriter, r *http.Request) {
			switch r.URL.Path {
			case "/index", "/applications/redirecttofederatedapplication.aspx":
				writeFixtureBytes(t, w, r, "ConvergedSignIn.html", FixtureData{
					UrlPost:              "/defaultLogin",
					UrlGetCredentialType: "/getCredentialType",
				})
			case "/getCredentialType":
				writeFixtureBytes(t, w, r, "GetCredentialType_default.json", FixtureData{})
			case "/defaultLogin":
				writeFixtureBytes(t, w, r, "KmsiInterrupt.html", FixtureData{
					UrlPost: "/hForm",
				})
			case "/hForm":
				writeFixtureBytes(t, w, r, "HiddenForm.html", FixtureData{
					UrlHiddenForm: "/sRequest",
				})
			case "/sRequest":
				writeFixtureBytes(t, w, r, "SAMLRequest.html", FixtureData{
					UrlSamlRequest: "/sResponse?SAMLRequest=ExampleValue",
				})
			case "/sResponse":
				writeFixtureBytes(t, w, r, "SAMLResponse.html", FixtureData{})
			default:
				http.Error(w, http.StatusText(http.StatusBadRequest), http.StatusBadRequest)
			}
		}))
		defer ts.Close()

		ac, loginDetails := setupTestClient(t, ts)
		got, err := ac.Authenticate(loginDetails)
		require.Nil(t, err)
		require.NotEmpty(t, got)
	})
	t.Run("Default login with KMSI but skip MFA", func(t *testing.T) {
		ts := httptest.NewTLSServer(http.HandlerFunc(func(w http.ResponseWriter, r *http.Request) {
			switch r.URL.Path {
			case "/index", "/applications/redirecttofederatedapplication.aspx":
				writeFixtureBytes(t, w, r, "ConvergedSignIn.html", FixtureData{
					UrlPost:              "/defaultLogin",
					UrlGetCredentialType: "/getCredentialType",
				})
			case "/getCredentialType":
				writeFixtureBytes(t, w, r, "GetCredentialType_default.json", FixtureData{})
			case "/defaultLogin":
				writeFixtureBytes(t, w, r, "ConvergedProofUpRedirect.html", FixtureData{
					UrlSkipMfaRegistration: "/skipMfaRegistration",
				})
			case "/skipMfaRegistration":
				writeFixtureBytes(t, w, r, "KmsiInterrupt.html", FixtureData{
					UrlPost: "/hForm",
				})
			case "/hForm":
				writeFixtureBytes(t, w, r, "HiddenForm.html", FixtureData{
					UrlHiddenForm: "/sRequest",
				})
			case "/sRequest":
				writeFixtureBytes(t, w, r, "SAMLRequest.html", FixtureData{
					UrlSamlRequest: "/sResponse?SAMLRequest=ExampleValue",
				})
			case "/sResponse":
				writeFixtureBytes(t, w, r, "SAMLResponse.html", FixtureData{})
			default:
				http.Error(w, http.StatusText(http.StatusBadRequest), http.StatusBadRequest)
			}
		}))
		defer ts.Close()

		ac, loginDetails := setupTestClient(t, ts)
		got, err := ac.Authenticate(loginDetails)
		require.Nil(t, err)
		require.NotEmpty(t, got)
	})
	t.Run("Default login with KMSI and MFA", func(t *testing.T) {
		ts := httptest.NewTLSServer(http.HandlerFunc(func(w http.ResponseWriter, r *http.Request) {
			switch r.URL.Path {
			case "/index", "/applications/redirecttofederatedapplication.aspx":
				writeFixtureBytes(t, w, r, "ConvergedSignIn.html", FixtureData{
					UrlPost:              "/defaultLogin",
					UrlGetCredentialType: "/getCredentialType",
				})
			case "/getCredentialType":
				writeFixtureBytes(t, w, r, "GetCredentialType_default.json", FixtureData{})
			case "/defaultLogin":
				writeFixtureBytes(t, w, r, "KmsiInterrupt.html", FixtureData{
					UrlPost: "/hForm",
				})
			case "/hForm":
				writeFixtureBytes(t, w, r, "HiddenForm.html", FixtureData{
					UrlHiddenForm: "/sRequest",
				})
			case "/sRequest":
				writeFixtureBytes(t, w, r, "SAMLRequest.html", FixtureData{
					UrlSamlRequest: "/sResponse?SAMLRequest=ExampleValue",
				})
			case "/sResponse":
				writeFixtureBytes(t, w, r, "ConvergedTFA.html", FixtureData{
					UrlPost:      "/processAuth",
					UrlBeginAuth: "/beginAuth",
					UrlEndAuth:   "/endAuth",
				})
			case "/beginAuth":
				writeFixtureBytes(t, w, r, "BeginAuth.json", FixtureData{})
			case "/endAuth":
				writeFixtureBytes(t, w, r, "EndAuth.json", FixtureData{})
			case "/processAuth":
				writeFixtureBytes(t, w, r, "SAMLResponse.html", FixtureData{})
			default:
				http.Error(w, http.StatusText(http.StatusBadRequest), http.StatusBadRequest)
			}
		}))
		defer ts.Close()

		pr := &mocks.Prompter{}
		prompter.SetPrompter(pr)
		pr.Mock.On("StringRequired", "Enter verification code").Return("000000")

		ac, loginDetails := setupTestClient(t, ts)
		got, err := ac.Authenticate(loginDetails)
		require.Nil(t, err)
		require.NotEmpty(t, got)
	})
<<<<<<< HEAD
	t.Run("Default login with KMSI and MFA with entropy", func(t *testing.T) {
		entropy := genIntFixture(2)
=======
	t.Run("Default login with KMSI and MFA but Authenticator required", func(t *testing.T) {
>>>>>>> fa298011
		ts := httptest.NewTLSServer(http.HandlerFunc(func(w http.ResponseWriter, r *http.Request) {
			switch r.URL.Path {
			case "/index", "/applications/redirecttofederatedapplication.aspx":
				writeFixtureBytes(t, w, r, "ConvergedSignIn.html", FixtureData{
					UrlPost:              "/defaultLogin",
					UrlGetCredentialType: "/getCredentialType",
				})
			case "/getCredentialType":
				writeFixtureBytes(t, w, r, "GetCredentialType_default.json", FixtureData{})
			case "/defaultLogin":
				writeFixtureBytes(t, w, r, "KmsiInterrupt.html", FixtureData{
					UrlPost: "/hForm",
				})
			case "/hForm":
				writeFixtureBytes(t, w, r, "HiddenForm.html", FixtureData{
					UrlHiddenForm: "/sRequest",
				})
			case "/sRequest":
				writeFixtureBytes(t, w, r, "SAMLRequest.html", FixtureData{
					UrlSamlRequest: "/sResponse?SAMLRequest=ExampleValue",
				})
			case "/sResponse":
				writeFixtureBytes(t, w, r, "ConvergedTFA.html", FixtureData{
					UrlPost:      "/processAuth",
					UrlBeginAuth: "/beginAuth",
					UrlEndAuth:   "/endAuth",
				})
			case "/beginAuth":
<<<<<<< HEAD
				writeFixtureBytes(t, w, r, "BeginAuth.json", FixtureData{
					AuthMethodId: "PhoneAppNotification",
					Entropy:      entropy,
				})
			case "/endAuth":
				writeFixtureBytes(t, w, r, "EndAuth.json", FixtureData{
					AuthMethodId: "PhoneAppNotification",
					Entropy:      entropy,
				})
			case "/processAuth":
				writeFixtureBytes(t, w, r, "SAMLResponse.html", FixtureData{})
=======
				writeFixtureBytes(t, w, r, "BeginAuth.json", FixtureData{})
			case "/endAuth":
				writeFixtureBytes(t, w, r, "EndAuth.json", FixtureData{})
			case "/processAuth":
				writeFixtureBytes(t, w, r, "ConvergedProofUpRedirect.html", FixtureData{
					SErrorCode: "502031",
				})
>>>>>>> fa298011
			default:
				http.Error(w, http.StatusText(http.StatusBadRequest), http.StatusBadRequest)
			}
		}))
		defer ts.Close()

<<<<<<< HEAD
		ac, loginDetails := setupTestClient(t, ts)

		orig := os.Stderr
		r, w, _ := os.Pipe()
		os.Stderr = w

		got, err := ac.Authenticate(loginDetails)

		os.Stderr = orig
		w.Close()
		out, _ := io.ReadAll(r)

		require.Contains(t, string(out), "Phone approval required. Entropy is: "+entropy)
		require.Nil(t, err)
		require.NotEmpty(t, got)
=======
		pr := &mocks.Prompter{}
		prompter.SetPrompter(pr)
		pr.Mock.On("StringRequired", "Enter verification code").Return("000000")

		ac, loginDetails := setupTestClient(t, ts)
		_, err := ac.Authenticate(loginDetails)
		require.Error(t, err)
		require.Contains(t, err.Error(), "502031")
>>>>>>> fa298011
	})
	t.Run("ADFS login with KMSI and MFA", func(t *testing.T) {
		ts := httptest.NewTLSServer(http.HandlerFunc(func(w http.ResponseWriter, r *http.Request) {
			switch r.URL.Path {
			case "/index", "/applications/redirecttofederatedapplication.aspx":
				writeFixtureBytes(t, w, r, "ConvergedSignIn.html", FixtureData{
					UrlPost:              "/defaultLogin",
					UrlGetCredentialType: "/getCredentialType",
				})
			case "/getCredentialType":
				writeFixtureBytes(t, w, r, "GetCredentialType_adfs.json", FixtureData{
					UrlFederationRedirect: "/adfsLogin",
				})
			case "/adfsLogin":
				writeFixtureBytes(t, w, r, "ADFS.html", FixtureData{
					UrlPost: "/adfsTrust",
				})
			case "/adfsTrust":
				writeFixtureBytes(t, w, r, "ADFStrust.html", FixtureData{
					UrlPost: "/adfsSAML",
				})
			case "/adfsSAML":
				writeFixtureBytes(t, w, r, "KmsiInterrupt.html", FixtureData{
					UrlPost: "/hForm",
				})
			case "/hForm":
				writeFixtureBytes(t, w, r, "HiddenForm.html", FixtureData{
					UrlHiddenForm: "/sRequest",
				})
			case "/sRequest":
				writeFixtureBytes(t, w, r, "SAMLRequest.html", FixtureData{
					UrlSamlRequest: "/sResponse?SAMLRequest=ExampleValue",
				})
			case "/sResponse":
				writeFixtureBytes(t, w, r, "ConvergedTFA.html", FixtureData{
					UrlPost:      "/processAuth",
					UrlBeginAuth: "/beginAuth",
					UrlEndAuth:   "/endAuth",
				})
			case "/beginAuth":
				writeFixtureBytes(t, w, r, "BeginAuth.json", FixtureData{})
			case "/endAuth":
				writeFixtureBytes(t, w, r, "EndAuth.json", FixtureData{})
			case "/processAuth":
				writeFixtureBytes(t, w, r, "SAMLResponse.html", FixtureData{})
			default:
				http.Error(w, http.StatusText(http.StatusBadRequest), http.StatusBadRequest)
			}
		}))
		defer ts.Close()

		pr := &mocks.Prompter{}
		prompter.SetPrompter(pr)
		pr.Mock.On("StringRequired", "Enter verification code").Return("000000")

		ac, loginDetails := setupTestClient(t, ts)
		got, err := ac.Authenticate(loginDetails)
		require.Nil(t, err)
		require.NotEmpty(t, got)
	})
}

func setupTestClient(t *testing.T, ts *httptest.Server) (Client, *creds.LoginDetails) {
	fixtureData := genFixtureData()
	testTransport := http.DefaultTransport.(*http.Transport).Clone()
	testTransport.TLSClientConfig = &tls.Config{InsecureSkipVerify: true}
	opts := &provider.HTTPClientOptions{IsWithRetries: false}
	ac := Client{
		client:     &provider.HTTPClient{Client: http.Client{Transport: testTransport}, Options: opts},
		idpAccount: &cfg.IDPAccount{URL: ts.URL, AppID: fixtureData.ApplicationId},
	}
	loginDetails := &creds.LoginDetails{URL: ts.URL, Username: fixtureData.UserName, Password: "test123"}
	return ac, loginDetails
}

func writeFixtureBytes(t *testing.T, w http.ResponseWriter, r *http.Request, templateFile string, variableFixture FixtureData) {
	template, err := template.ParseFiles("testdata/" + templateFile)
	require.Nil(t, err)
	var tpl bytes.Buffer
<<<<<<< HEAD
	err = template.Execute(&tpl, overlayFixtures(r.Host, variableFixture))
=======
	err = template.Execute(&tpl, responseFixtures(r.Host, variableFixture))
>>>>>>> fa298011
	require.Nil(t, err)
	_, _ = w.Write(tpl.Bytes())
}

<<<<<<< HEAD
func overlayFixtures(host string, overlay FixtureData) *FixtureData {
	const scheme = "https://"
	fixtureData := genFixtureData()
	if overlay.UrlFederationRedirect != "" {
		fixtureData.UrlFederationRedirect = scheme + host + overlay.UrlFederationRedirect
	} else {
		fixtureData.UrlFederationRedirect = ""
	}
	if overlay.UrlSkipMfaRegistration != "" {
		fixtureData.UrlSkipMfaRegistration = scheme + host + overlay.UrlSkipMfaRegistration
	} else {
		fixtureData.UrlSkipMfaRegistration = ""
	}
	if overlay.UrlGetCredentialType != "" {
		fixtureData.UrlGetCredentialType = scheme + host + overlay.UrlGetCredentialType
	} else {
		fixtureData.UrlGetCredentialType = ""
	}
	if overlay.UrlPost != "" {
		fixtureData.UrlPost = scheme + host + overlay.UrlPost
	} else {
		fixtureData.UrlPost = ""
	}
	if overlay.UrlBeginAuth != "" {
		fixtureData.UrlBeginAuth = scheme + host + overlay.UrlBeginAuth
	} else {
		fixtureData.UrlBeginAuth = ""
	}
	if overlay.UrlEndAuth != "" {
		fixtureData.UrlEndAuth = scheme + host + overlay.UrlEndAuth
	} else {
		fixtureData.UrlEndAuth = ""
	}
	if overlay.UrlProcessAuth != "" {
		fixtureData.UrlProcessAuth = scheme + host + overlay.UrlProcessAuth
	} else {
		fixtureData.UrlProcessAuth = ""
	}
	if overlay.UrlHiddenForm != "" {
		fixtureData.UrlHiddenForm = scheme + host + overlay.UrlHiddenForm
	} else {
		fixtureData.UrlHiddenForm = ""
	}
	if overlay.UrlSamlRequest != "" {
		fixtureData.UrlSamlRequest = scheme + host + overlay.UrlSamlRequest
=======
func responseFixtures(host string, variableFixture FixtureData) *FixtureData {
	const scheme = "https://"
	fixtureData := genFixtureData()
	fixtureData.SErrorCode = variableFixture.SErrorCode
	if variableFixture.UrlFederationRedirect != "" {
		fixtureData.UrlFederationRedirect = scheme + host + variableFixture.UrlFederationRedirect
	} else {
		fixtureData.UrlFederationRedirect = ""
	}
	if variableFixture.UrlSkipMfaRegistration != "" {
		fixtureData.UrlSkipMfaRegistration = scheme + host + variableFixture.UrlSkipMfaRegistration
	} else {
		fixtureData.UrlSkipMfaRegistration = ""
	}
	if variableFixture.UrlGetCredentialType != "" {
		fixtureData.UrlGetCredentialType = scheme + host + variableFixture.UrlGetCredentialType
	} else {
		fixtureData.UrlGetCredentialType = ""
	}
	if variableFixture.UrlPost != "" {
		fixtureData.UrlPost = scheme + host + variableFixture.UrlPost
	} else {
		fixtureData.UrlPost = ""
	}
	if variableFixture.UrlBeginAuth != "" {
		fixtureData.UrlBeginAuth = scheme + host + variableFixture.UrlBeginAuth
	} else {
		fixtureData.UrlBeginAuth = ""
	}
	if variableFixture.UrlEndAuth != "" {
		fixtureData.UrlEndAuth = scheme + host + variableFixture.UrlEndAuth
	} else {
		fixtureData.UrlEndAuth = ""
	}
	if variableFixture.UrlProcessAuth != "" {
		fixtureData.UrlProcessAuth = scheme + host + variableFixture.UrlProcessAuth
	} else {
		fixtureData.UrlProcessAuth = ""
	}
	if variableFixture.UrlHiddenForm != "" {
		fixtureData.UrlHiddenForm = scheme + host + variableFixture.UrlHiddenForm
	} else {
		fixtureData.UrlHiddenForm = ""
	}
	if variableFixture.UrlSamlRequest != "" {
		fixtureData.UrlSamlRequest = scheme + host + variableFixture.UrlSamlRequest
>>>>>>> fa298011
	} else {
		fixtureData.UrlSamlRequest = ""
	}
	if overlay.AuthMethodId != "" {
		fixtureData.AuthMethodId = overlay.AuthMethodId
	}
	if overlay.Entropy != "" {
		fixtureData.Entropy = overlay.Entropy
	}
	return fixtureData
}

func genBase64Fixture(length int) string {
	data := make([]byte, length)
	_, _ = crand.Read(data)
	return base64.RawURLEncoding.EncodeToString(data)
}

func genHexFixture(length int) string {
	data := make([]byte, length)
	_, _ = crand.Read(data)
	return hex.EncodeToString(data)
}

func genIntFixture(length int) string {
	low := int(math.Pow(float64(10), float64(length-1)))
	hi := low * 10
	return strconv.Itoa(low + mrand.Intn(hi-low))
}

func genUUID() string {
	return uuid.New().String()
}

func TestAad_UnmarshallMfaResponseWithEntropy(t *testing.T) {

	mfaBeginJsonWithEntropy := []byte("{\"Success\":true,\"ResultValue\":\"Success\",\"Message\":null,\"AuthMethodId\":\"PhoneAppNotification\",\"ErrCode\":0,\"Retry\":false,\"FlowToken\":\"AQABAAEAAAD--DLA3VO7QrddgJg7Wevr5BtzS6C3muY2iOn2W5Nxhyz_B2nFLqOhdxngHgZWDXZHBx6mK27MN6N26J1oz7ydOnsuY3EfEWr5SHToI1N-NpdxotuKfqh6ssxejlKzEaCeYZ1AymWu3DENP9TEo0Pxnd6Vbd7H7soUMjW2-m2ykU1R7bCqcIQiGCF9NX2wmRVm5ia2SzPy1J3rU9nAKnppmiJoyT0yP-U24Jsty7Dje52s-ddFHkjtupiV-R3_JMx4c2KDAfJYabwAWy1Ra1UsxZbSwMkRwhacS46Y9pmztFuSeF6_opIV2H6xNogk2usNnFqJLqT-ibgy2qkJvot07XGH0leN7n-C2oLnziAWpdcC96xracZ16qtTWD6xeBFyM9s-BpHqPfo4Te1a9xlyT3-tlF2qtgUMJSnGN-Ipe21w2pm6mngKL0o1umeyrgz-CXMrGW_sDHUK1D7RqzmZzvh8ZVUBI8bB9os2QFxDypdZfv2qJSTyydJBOM_GDYG_cJ7jcaxonNmSGBDIZTXRlgtzqI3bw43e_NrULuCE2XBj4-nFaNMnEsUfFvSW35po1cLRcDPHoTCUaIdQBU6w0VsuRizMuX7o7y_Nngoc66XNg6XnPtgN0JyQqkyPUPYRRe5pNv7X_9KINtxCitkq5-9PsIIta74GfSehldSJpdI3pi_AhTBHPxtw8caBrySB4PiA7uLC8a3smdYm_cPPeSmsCGRgotRDxooo-FA2hOtCZ52PmlMzjdjmk5719WA_afK9D4MxGt8EmNonI9939XWprUNW2dTc7nQ7asjMo3BonGpP1LfbMIhZ7goD0rGtWNEqIdRifShaFffcKaKcmHtbBeOLWfnUm1PQ-0P0RGHCOh8jMJROn56KjB8djDKHKrvKKjvhVff-P91L_nNVOlqU0GWmWfwhSR279HOtsiQnHVFjnS9Qn0bAjpgf33caLTKebYH6CoUnorCkRHbh44gONFi2rQhOFH_fNKr_Wx6eRlrSj7LZIx20pgSG1RCi4QlVW6fv4Kkk-omRkRwmLrbpdqleoisRMBeyEAKRWk86M2VEyRwIGWakBQbSTkOTb5RENDxwz_VFwcqPkgpuIJzpOoG2p3YhLeqKgEAX5SAA\",\"Ctx\":\"rQQIARAAlVM_rNtEHH5-eQ19iFdQxQITlTohNe_OjtvmQUvjxI7jFzuJ_9tDke1z8P8zthMnGTt1QpW6IbEgxNCxU9XpsXZAFQygjkwsSNCpI46eSiW2fsN3p7vvvt_d6ft92oIdeHIVnMO7tuNz8l7PXqO4_O4H3dnVn27_cJf_Tv3494u3u48fETCoqrw8OT52PA8vs6rjeFW48lFY-F6Fi02nDjOE69LZLgu_4-H0-AlBPCeIPwni0f4VeJ2mAN27AUHHD7FIYjh2y_7SO53Lk6FUreoX--9P-8sqIHeEi3Drv9w_XOAi_TLHZfVt65eDae5nYzTAWdYU7OxkflaFnlOFOJsVOPeLKvTLW_15v8F4R8IkExJ7lGxsQwJf1xxGvFx7W7yakFxkkT3oZvOl1ew5pv2fzqUEepKh3E3lFaKkpoi-sRU6ckmwskymdkdJZJly7pL0dkK98UejXmobcuKlHGjGwOOZ0jGkAI2SlRvSgUcx3Rno1bYpnK9FUHQMumi0qmOgpWJ00__5C_YQJhLJrkVVDsUBqKXoK2qizqE9YitLTSJ7AGhbtWp7aG3EVIhENfZVikncOInnZG_ppnqEBvTQJeVkkry5q24Ked3ncknnZvZwTJmwRyN-Dnx2zaNEMjUgBCZIFs15WuN6Y2Wrx1rEUiJkMlXXZ_MUGSpLQ9FAhpfWXZTStk6i0gE24xqcLupspUNOUVR5qIIxcGMp1kA-mPLc1tM5Rlb7azEOVlImF1Mt3vp6482zW1XDUB2tTzUFxo4GIztBoQP0yjVtSklRYRmwMIGwsMB6MM-CBTLygToSKIVPplOegSLFGZpqF3LzVjHRFTkWu7qOlCkrK82_VBIMxlaiizaLIpPsPm61m5ymOHvWutTkJwvRJ3mBF2Hi_9H6CKVO4eGq8u-UvtdEusZFXO5y_fyAeHVAfH-h6ZLffvzwn4eff3bn4eLo3rXelb1nF44nqAzimyMLlxq8Xhr0jQimclY4mInJGZLcmXczq91TU3LFW9QJfNAmHrTbf7f3779DPD18-x67997Rxb3Lh4fK5ov75ckL_uxo79WlX5-enT35-Zu_-H8B0\",\"SessionId\":\"21036f6c-f348-4396-ae7b-2afaf476eb29\",\"CorrelationId\":\"c1245034-a43e-485e-9d54-1ad8083e34b2\",\"Timestamp\":\"2022-05-20T15:15:11Z\",\"Entropy\":88}")
	var mfaResp mfaResponse

	if err := json.Unmarshal(mfaBeginJsonWithEntropy, &mfaResp); err != nil {
		t.Error("Found an error while unmarshalling")
	}

	if mfaResp.Entropy != 88 {
		t.Errorf("Entropy is %d and should have been 88", mfaResp.Entropy)
	}
}

func TestAad_UnmarshallMfaResponseWithoutEntropy(t *testing.T) {

	mfaBeginJsonWithEntropy := []byte("{\"Success\":true,\"ResultValue\":\"Success\",\"Message\":null,\"AuthMethodId\":\"PhoneAppNotification\",\"ErrCode\":0,\"Retry\":false,\"FlowToken\":\"AQABAAEAAAD--DLA3VO7QrddgJg7Wevr5BtzS6C3muY2iOn2W5Nxhyz_B2nFLqOhdxngHgZWDXZHBx6mK27MN6N26J1oz7ydOnsuY3EfEWr5SHToI1N-NpdxotuKfqh6ssxejlKzEaCeYZ1AymWu3DENP9TEo0Pxnd6Vbd7H7soUMjW2-m2ykU1R7bCqcIQiGCF9NX2wmRVm5ia2SzPy1J3rU9nAKnppmiJoyT0yP-U24Jsty7Dje52s-ddFHkjtupiV-R3_JMx4c2KDAfJYabwAWy1Ra1UsxZbSwMkRwhacS46Y9pmztFuSeF6_opIV2H6xNogk2usNnFqJLqT-ibgy2qkJvot07XGH0leN7n-C2oLnziAWpdcC96xracZ16qtTWD6xeBFyM9s-BpHqPfo4Te1a9xlyT3-tlF2qtgUMJSnGN-Ipe21w2pm6mngKL0o1umeyrgz-CXMrGW_sDHUK1D7RqzmZzvh8ZVUBI8bB9os2QFxDypdZfv2qJSTyydJBOM_GDYG_cJ7jcaxonNmSGBDIZTXRlgtzqI3bw43e_NrULuCE2XBj4-nFaNMnEsUfFvSW35po1cLRcDPHoTCUaIdQBU6w0VsuRizMuX7o7y_Nngoc66XNg6XnPtgN0JyQqkyPUPYRRe5pNv7X_9KINtxCitkq5-9PsIIta74GfSehldSJpdI3pi_AhTBHPxtw8caBrySB4PiA7uLC8a3smdYm_cPPeSmsCGRgotRDxooo-FA2hOtCZ52PmlMzjdjmk5719WA_afK9D4MxGt8EmNonI9939XWprUNW2dTc7nQ7asjMo3BonGpP1LfbMIhZ7goD0rGtWNEqIdRifShaFffcKaKcmHtbBeOLWfnUm1PQ-0P0RGHCOh8jMJROn56KjB8djDKHKrvKKjvhVff-P91L_nNVOlqU0GWmWfwhSR279HOtsiQnHVFjnS9Qn0bAjpgf33caLTKebYH6CoUnorCkRHbh44gONFi2rQhOFH_fNKr_Wx6eRlrSj7LZIx20pgSG1RCi4QlVW6fv4Kkk-omRkRwmLrbpdqleoisRMBeyEAKRWk86M2VEyRwIGWakBQbSTkOTb5RENDxwz_VFwcqPkgpuIJzpOoG2p3YhLeqKgEAX5SAA\",\"Ctx\":\"rQQIARAAlVM_rNtEHH5-eQ19iFdQxQITlTohNe_OjtvmQUvjxI7jFzuJ_9tDke1z8P8zthMnGTt1QpW6IbEgxNCxU9XpsXZAFQygjkwsSNCpI46eSiW2fsN3p7vvvt_d6ft92oIdeHIVnMO7tuNz8l7PXqO4_O4H3dnVn27_cJf_Tv3494u3u48fETCoqrw8OT52PA8vs6rjeFW48lFY-F6Fi02nDjOE69LZLgu_4-H0-AlBPCeIPwni0f4VeJ2mAN27AUHHD7FIYjh2y_7SO53Lk6FUreoX--9P-8sqIHeEi3Drv9w_XOAi_TLHZfVt65eDae5nYzTAWdYU7OxkflaFnlOFOJsVOPeLKvTLW_15v8F4R8IkExJ7lGxsQwJf1xxGvFx7W7yakFxkkT3oZvOl1ew5pv2fzqUEepKh3E3lFaKkpoi-sRU6ckmwskymdkdJZJly7pL0dkK98UejXmobcuKlHGjGwOOZ0jGkAI2SlRvSgUcx3Rno1bYpnK9FUHQMumi0qmOgpWJ00__5C_YQJhLJrkVVDsUBqKXoK2qizqE9YitLTSJ7AGhbtWp7aG3EVIhENfZVikncOInnZG_ppnqEBvTQJeVkkry5q24Ked3ncknnZvZwTJmwRyN-Dnx2zaNEMjUgBCZIFs15WuN6Y2Wrx1rEUiJkMlXXZ_MUGSpLQ9FAhpfWXZTStk6i0gE24xqcLupspUNOUVR5qIIxcGMp1kA-mPLc1tM5Rlb7azEOVlImF1Mt3vp6482zW1XDUB2tTzUFxo4GIztBoQP0yjVtSklRYRmwMIGwsMB6MM-CBTLygToSKIVPplOegSLFGZpqF3LzVjHRFTkWu7qOlCkrK82_VBIMxlaiizaLIpPsPm61m5ymOHvWutTkJwvRJ3mBF2Hi_9H6CKVO4eGq8u-UvtdEusZFXO5y_fyAeHVAfH-h6ZLffvzwn4eff3bn4eLo3rXelb1nF44nqAzimyMLlxq8Xhr0jQimclY4mInJGZLcmXczq91TU3LFW9QJfNAmHrTbf7f3779DPD18-x67997Rxb3Lh4fK5ov75ckL_uxo79WlX5-enT35-Zu_-H8B0\",\"SessionId\":\"21036f6c-f348-4396-ae7b-2afaf476eb29\",\"CorrelationId\":\"c1245034-a43e-485e-9d54-1ad8083e34b2\",\"Timestamp\":\"2022-05-20T15:15:11Z\"}")
	var mfaResp mfaResponse

	if err := json.Unmarshal(mfaBeginJsonWithEntropy, &mfaResp); err != nil {
		t.Error("Found an error while unmarshalling")
	}

	if mfaResp.Entropy != 0 {
		t.Errorf("Entropy is %d and should have been 0", mfaResp.Entropy)
	}
}

func TestAad_unmarshalEmbeddedJson(t *testing.T) {
	for _, i := range []string{"LoginEmbeddedJsonLineBreak", "LoginEmbeddedJsonNoLineBreak", "LoginEmbeddedJsonExtraJavascript"} {
		t.Run(i, func(t *testing.T) {
			data, err := os.ReadFile(fmt.Sprintf("testdata/%s.html", i))
			require.Nil(t, err)
			c := Client{}
			var v interface{}
			err = c.unmarshalEmbeddedJson(string(data), v)
			require.Nil(t, err)
		})
	}
}<|MERGE_RESOLUTION|>--- conflicted
+++ resolved
@@ -62,12 +62,9 @@
 	ProofUpToken                          string // UVrFbiiZj6kdD6oWm4k87CkipgjEbKhlq_dKoMTo8p0TRCf4utimEAnOizRQ7qAoHaotT08os5kctHfJhXw7dkactSsYjtYo9Lt_1vlPPmZ8i0FtfrwjMeztp0sMY6PHkfRO_sWIHR2bsvIpjaKqqNTJ8PZCuwNmfR8Tx2Jdud3F1FcUgkF3-MG5omxJR7oaueRn1SvnjR-sWEleKptBqLTFnVwNeY8kVfpiKV4liNACZkWc9N5CJRC7HO4aLHVUkKcWaCERUZWeaHh0Bdk_aHSZFll1C6yBv0v4IIJfTQuCOdRMXmqvSpxpRUcwgZ7vdY6krAYUAV8SG926Fptr3if69AM5GHxKN4AlyNNJZ5ghv0yqwI4aGTg1vsanq0q8ZE80TOCBZdMz39Tr_J5MKMW2HO7lEMPtZYBCYwz3Z4nzbgWo9aB65GcxNcnzXgBMeiwjgxQphpFahbj89Rc8H0PWbN4Yhh-aDlv_UMwd2lp1I98hxdEn-8uA56xCE4l1647RuwSiCIfzE_6dYxXm8Q
 	UserName                              string // exampleuser@exampledomain.com
 	UserNameUrlEncoded                    string // exampleuser%40exampledomain.com
-<<<<<<< HEAD
+	SErrorCode                            string // 50058
 	AuthMethodId                          string // OneWaySMS
 	Entropy                               string // 0
-=======
-	SErrorCode                            string // 50058
->>>>>>> fa298011
 }
 
 var fixtureData *FixtureData
@@ -317,12 +314,7 @@
 		require.Nil(t, err)
 		require.NotEmpty(t, got)
 	})
-<<<<<<< HEAD
-	t.Run("Default login with KMSI and MFA with entropy", func(t *testing.T) {
-		entropy := genIntFixture(2)
-=======
 	t.Run("Default login with KMSI and MFA but Authenticator required", func(t *testing.T) {
->>>>>>> fa298011
 		ts := httptest.NewTLSServer(http.HandlerFunc(func(w http.ResponseWriter, r *http.Request) {
 			switch r.URL.Path {
 			case "/index", "/applications/redirecttofederatedapplication.aspx":
@@ -351,19 +343,6 @@
 					UrlEndAuth:   "/endAuth",
 				})
 			case "/beginAuth":
-<<<<<<< HEAD
-				writeFixtureBytes(t, w, r, "BeginAuth.json", FixtureData{
-					AuthMethodId: "PhoneAppNotification",
-					Entropy:      entropy,
-				})
-			case "/endAuth":
-				writeFixtureBytes(t, w, r, "EndAuth.json", FixtureData{
-					AuthMethodId: "PhoneAppNotification",
-					Entropy:      entropy,
-				})
-			case "/processAuth":
-				writeFixtureBytes(t, w, r, "SAMLResponse.html", FixtureData{})
-=======
 				writeFixtureBytes(t, w, r, "BeginAuth.json", FixtureData{})
 			case "/endAuth":
 				writeFixtureBytes(t, w, r, "EndAuth.json", FixtureData{})
@@ -371,14 +350,68 @@
 				writeFixtureBytes(t, w, r, "ConvergedProofUpRedirect.html", FixtureData{
 					SErrorCode: "502031",
 				})
->>>>>>> fa298011
 			default:
 				http.Error(w, http.StatusText(http.StatusBadRequest), http.StatusBadRequest)
 			}
 		}))
 		defer ts.Close()
 
-<<<<<<< HEAD
+		pr := &mocks.Prompter{}
+		prompter.SetPrompter(pr)
+		pr.Mock.On("StringRequired", "Enter verification code").Return("000000")
+
+		ac, loginDetails := setupTestClient(t, ts)
+		_, err := ac.Authenticate(loginDetails)
+		require.Error(t, err)
+		require.Contains(t, err.Error(), "502031")
+	})
+	t.Run("Default login with KMSI and MFA with entropy", func(t *testing.T) {
+		entropy := genIntFixture(2)
+		ts := httptest.NewTLSServer(http.HandlerFunc(func(w http.ResponseWriter, r *http.Request) {
+			switch r.URL.Path {
+			case "/index", "/applications/redirecttofederatedapplication.aspx":
+				writeFixtureBytes(t, w, r, "ConvergedSignIn.html", FixtureData{
+					UrlPost:              "/defaultLogin",
+					UrlGetCredentialType: "/getCredentialType",
+				})
+			case "/getCredentialType":
+				writeFixtureBytes(t, w, r, "GetCredentialType_default.json", FixtureData{})
+			case "/defaultLogin":
+				writeFixtureBytes(t, w, r, "KmsiInterrupt.html", FixtureData{
+					UrlPost: "/hForm",
+				})
+			case "/hForm":
+				writeFixtureBytes(t, w, r, "HiddenForm.html", FixtureData{
+					UrlHiddenForm: "/sRequest",
+				})
+			case "/sRequest":
+				writeFixtureBytes(t, w, r, "SAMLRequest.html", FixtureData{
+					UrlSamlRequest: "/sResponse?SAMLRequest=ExampleValue",
+				})
+			case "/sResponse":
+				writeFixtureBytes(t, w, r, "ConvergedTFA.html", FixtureData{
+					UrlPost:      "/processAuth",
+					UrlBeginAuth: "/beginAuth",
+					UrlEndAuth:   "/endAuth",
+				})
+			case "/beginAuth":
+				writeFixtureBytes(t, w, r, "BeginAuth.json", FixtureData{
+					AuthMethodId: "PhoneAppNotification",
+					Entropy:      entropy,
+				})
+			case "/endAuth":
+				writeFixtureBytes(t, w, r, "EndAuth.json", FixtureData{
+					AuthMethodId: "PhoneAppNotification",
+					Entropy:      entropy,
+				})
+			case "/processAuth":
+				writeFixtureBytes(t, w, r, "SAMLResponse.html", FixtureData{})
+			default:
+				http.Error(w, http.StatusText(http.StatusBadRequest), http.StatusBadRequest)
+			}
+		}))
+		defer ts.Close()
+
 		ac, loginDetails := setupTestClient(t, ts)
 
 		orig := os.Stderr
@@ -394,16 +427,6 @@
 		require.Contains(t, string(out), "Phone approval required. Entropy is: "+entropy)
 		require.Nil(t, err)
 		require.NotEmpty(t, got)
-=======
-		pr := &mocks.Prompter{}
-		prompter.SetPrompter(pr)
-		pr.Mock.On("StringRequired", "Enter verification code").Return("000000")
-
-		ac, loginDetails := setupTestClient(t, ts)
-		_, err := ac.Authenticate(loginDetails)
-		require.Error(t, err)
-		require.Contains(t, err.Error(), "502031")
->>>>>>> fa298011
 	})
 	t.Run("ADFS login with KMSI and MFA", func(t *testing.T) {
 		ts := httptest.NewTLSServer(http.HandlerFunc(func(w http.ResponseWriter, r *http.Request) {
@@ -483,62 +506,11 @@
 	template, err := template.ParseFiles("testdata/" + templateFile)
 	require.Nil(t, err)
 	var tpl bytes.Buffer
-<<<<<<< HEAD
-	err = template.Execute(&tpl, overlayFixtures(r.Host, variableFixture))
-=======
 	err = template.Execute(&tpl, responseFixtures(r.Host, variableFixture))
->>>>>>> fa298011
 	require.Nil(t, err)
 	_, _ = w.Write(tpl.Bytes())
 }
 
-<<<<<<< HEAD
-func overlayFixtures(host string, overlay FixtureData) *FixtureData {
-	const scheme = "https://"
-	fixtureData := genFixtureData()
-	if overlay.UrlFederationRedirect != "" {
-		fixtureData.UrlFederationRedirect = scheme + host + overlay.UrlFederationRedirect
-	} else {
-		fixtureData.UrlFederationRedirect = ""
-	}
-	if overlay.UrlSkipMfaRegistration != "" {
-		fixtureData.UrlSkipMfaRegistration = scheme + host + overlay.UrlSkipMfaRegistration
-	} else {
-		fixtureData.UrlSkipMfaRegistration = ""
-	}
-	if overlay.UrlGetCredentialType != "" {
-		fixtureData.UrlGetCredentialType = scheme + host + overlay.UrlGetCredentialType
-	} else {
-		fixtureData.UrlGetCredentialType = ""
-	}
-	if overlay.UrlPost != "" {
-		fixtureData.UrlPost = scheme + host + overlay.UrlPost
-	} else {
-		fixtureData.UrlPost = ""
-	}
-	if overlay.UrlBeginAuth != "" {
-		fixtureData.UrlBeginAuth = scheme + host + overlay.UrlBeginAuth
-	} else {
-		fixtureData.UrlBeginAuth = ""
-	}
-	if overlay.UrlEndAuth != "" {
-		fixtureData.UrlEndAuth = scheme + host + overlay.UrlEndAuth
-	} else {
-		fixtureData.UrlEndAuth = ""
-	}
-	if overlay.UrlProcessAuth != "" {
-		fixtureData.UrlProcessAuth = scheme + host + overlay.UrlProcessAuth
-	} else {
-		fixtureData.UrlProcessAuth = ""
-	}
-	if overlay.UrlHiddenForm != "" {
-		fixtureData.UrlHiddenForm = scheme + host + overlay.UrlHiddenForm
-	} else {
-		fixtureData.UrlHiddenForm = ""
-	}
-	if overlay.UrlSamlRequest != "" {
-		fixtureData.UrlSamlRequest = scheme + host + overlay.UrlSamlRequest
-=======
 func responseFixtures(host string, variableFixture FixtureData) *FixtureData {
 	const scheme = "https://"
 	fixtureData := genFixtureData()
@@ -585,15 +557,14 @@
 	}
 	if variableFixture.UrlSamlRequest != "" {
 		fixtureData.UrlSamlRequest = scheme + host + variableFixture.UrlSamlRequest
->>>>>>> fa298011
 	} else {
 		fixtureData.UrlSamlRequest = ""
 	}
-	if overlay.AuthMethodId != "" {
-		fixtureData.AuthMethodId = overlay.AuthMethodId
-	}
-	if overlay.Entropy != "" {
-		fixtureData.Entropy = overlay.Entropy
+	if variableFixture.AuthMethodId != "" {
+		fixtureData.AuthMethodId = variableFixture.AuthMethodId
+	}
+	if variableFixture.Entropy != "" {
+		fixtureData.Entropy = variableFixture.Entropy
 	}
 	return fixtureData
 }
