package okta

import (
	"bytes"
	"context"
	"encoding/base64"
	"fmt"
	"html"
	"io/ioutil"
	"net/http"
	"net/url"
	"regexp"
	"strings"
	"time"

	"github.com/sirupsen/logrus"
	"github.com/versent/saml2aws/pkg/prompter"

	"github.com/PuerkitoBio/goquery"
	"github.com/pkg/errors"
	"github.com/tidwall/gjson"
	"github.com/versent/saml2aws/pkg/cfg"
	"github.com/versent/saml2aws/pkg/creds"
	"github.com/versent/saml2aws/pkg/page"
	"github.com/versent/saml2aws/pkg/provider"

	"encoding/json"
)

const (
	IdentifierDuoMfa          = "DUO WEB"
	IdentifierSmsMfa          = "OKTA SMS"
	IdentifierPushMfa         = "OKTA PUSH"
	IdentifierTotpMfa         = "GOOGLE TOKEN:SOFTWARE:TOTP"
	IdentifierOktaTotpMfa     = "OKTA TOKEN:SOFTWARE:TOTP"
	IdentifierSymantecTotpMfa = "SYMANTEC TOKEN"
)

var logger = logrus.WithField("provider", "okta")

var (
	supportedMfaOptions = map[string]string{
		IdentifierDuoMfa:          "DUO MFA authentication",
		IdentifierSmsMfa:          "SMS MFA authentication",
		IdentifierPushMfa:         "PUSH MFA authentication",
		IdentifierTotpMfa:         "TOTP MFA authentication",
		IdentifierOktaTotpMfa:     "Okta MFA authentication",
		IdentifierSymantecTotpMfa: "Symantec VIP MFA authentication",
	}
)

// Client is a wrapper representing a Okta SAML client
type Client struct {
	client *provider.HTTPClient
	mfa    string
}

// AuthRequest represents an mfa okta request
type AuthRequest struct {
	Username   string `json:"username"`
	Password   string `json:"password"`
	StateToken string `json:"stateToken,omitempty"`
}

// VerifyRequest represents an mfa verify request
type VerifyRequest struct {
	StateToken string `json:"stateToken"`
	PassCode   string `json:"passCode,omitempty"`
}

// New creates a new Okta client
func New(idpAccount *cfg.IDPAccount) (*Client, error) {

	tr := provider.NewDefaultTransport(idpAccount.SkipVerify)

	client, err := provider.NewHTTPClient(tr)
	if err != nil {
		return nil, errors.Wrap(err, "error building http client")
	}

	// assign a response validator to ensure all responses are either success or a redirect
	// this is to avoid have explicit checks for every single response
	client.CheckResponseStatus = provider.SuccessOrRedirectResponseValidator

	return &Client{
		client: client,
		mfa:    idpAccount.MFA,
	}, nil
}

type ctxKey string

// Authenticate logs into Okta and returns a SAML response
func (oc *Client) Authenticate(loginDetails *creds.LoginDetails) (string, error) {

	oktaURL, err := url.Parse(loginDetails.URL)
	if err != nil {
		return "", errors.Wrap(err, "error building oktaURL")
	}

	oktaOrgHost := oktaURL.Host

	//authenticate via okta api
	authReq := AuthRequest{Username: loginDetails.Username, Password: loginDetails.Password}
	if (loginDetails.StateToken != "") {
		authReq = AuthRequest{StateToken: loginDetails.StateToken}
	}
	authBody := new(bytes.Buffer)
	err = json.NewEncoder(authBody).Encode(authReq)
	if err != nil {
		return "", errors.Wrap(err, "error encoding authreq")
	}

	authSubmitURL := fmt.Sprintf("https://%s/api/v1/authn", oktaOrgHost)

	req, err := http.NewRequest("POST", authSubmitURL, authBody)
	if err != nil {
		return "", errors.Wrap(err, "error building authentication request")
	}

	req.Header.Add("Content-Type", "application/json")
	req.Header.Add("Accept", "application/json")

	res, err := oc.client.Do(req)
	if err != nil {
		return "", errors.Wrap(err, "error retrieving auth response")
	}

	body, err := ioutil.ReadAll(res.Body)
	if err != nil {
		return "", errors.Wrap(err, "error retrieving body from response")
	}

	resp := string(body)

	authStatus := gjson.Get(resp, "status").String()
	oktaSessionToken := gjson.Get(resp, "sessionToken").String()

	// mfa required
	if authStatus == "MFA_REQUIRED" {
		oktaSessionToken, err = verifyMfa(oc, oktaOrgHost, loginDetails, resp)
		if err != nil {
			return "", errors.Wrap(err, "error verifying MFA")
		}
	}

	//now call saml endpoint
	oktaSessionRedirectURL := fmt.Sprintf("https://%s/login/sessionCookieRedirect", oktaOrgHost)

	req, err = http.NewRequest("GET", oktaSessionRedirectURL, nil)
	if err != nil {
		return "", errors.Wrap(err, "error building authentication request")
	}
	q := req.URL.Query()
	q.Add("checkAccountSetupComplete", "true")
	q.Add("token", oktaSessionToken)
	q.Add("redirectUrl", loginDetails.URL)
	req.URL.RawQuery = q.Encode()

	ctx := context.WithValue(context.Background(), ctxKey("login"), loginDetails)
	return oc.follow(ctx, req)
}

func (oc *Client) follow(ctx context.Context, req *http.Request) (string, error) {

	res, err := oc.client.Do(req)
	if err != nil {
		return "", errors.Wrap(err, "error following")
	}
	doc, err := goquery.NewDocumentFromResponse(res)
	if err != nil {
		return "", errors.Wrap(err, "failed to build document from response")
	}

<<<<<<< HEAD
	var handler func(context.Context, *goquery.Document) (context.Context, *http.Request, error)

	if docIsFormRedirectToAWS(doc) {
		logger.WithField("type", "saml-response-to-aws").Debug("doc detect")
		if samlResponse, ok := extractSAMLResponse(doc); ok {
			decodedSamlResponse, err := base64.StdEncoding.DecodeString(samlResponse)
			if err != nil {
				return "", errors.Wrap(err, "failed to decode saml-response")
			}
			logger.WithField("type", "saml-response").WithField("saml-response", string(decodedSamlResponse)).Debug("doc detect")
			return samlResponse, nil
		}
	} else if docIsFormSamlRequest(doc) {
		logger.WithField("type", "saml-request").Debug("doc detect")
		handler = oc.handleFormRedirect
	} else if docIsFormResume(doc) {
		logger.WithField("type", "resume").Debug("doc detect")
		handler = oc.handleFormRedirect
	} else if docIsFormSamlResponse(doc) {
		logger.WithField("type", "saml-response").Debug("doc detect")
		handler = oc.handleFormRedirect
=======
	samlAssertion, ok := doc.Find("input[name=\"SAMLResponse\"]").Attr("value")
	if !ok {
		req, err = http.NewRequest("GET", loginDetails.URL, nil)
		if err != nil {
			return samlAssertion, errors.Wrap(err, "error building app request")
		}
		res, err = oc.client.Do(req)
		if err != nil {
			return samlAssertion, errors.Wrap(err, "error retrieving app response")
		}
		body, err := ioutil.ReadAll(res.Body)
		if err != nil {
			return "", errors.Wrap(err, "error retrieving body from response")
		}		
		stateToken, err := getStateTokenFromOktaPageBody(string(body))
		if err != nil {
			return "", errors.Wrap(err, "error retrieving saml response")
		}
		loginDetails.StateToken = stateToken		
		return oc.Authenticate(loginDetails)
>>>>>>> b4579255
	}

	if handler == nil {
		html, _ := doc.Selection.Html()
		logger.WithField("doc", html).Debug("Unknown document type")
		return "", fmt.Errorf("Unknown document type")
	}

	ctx, req, err = handler(ctx, doc)
	if err != nil {
		return "", err
	}
	return oc.follow(ctx, req)

}

func getStateTokenFromOktaPageBody(responseBody string) (string, error) {
	re := regexp.MustCompile("var stateToken = '(.*)';")
	match := re.FindStringSubmatch(responseBody)
	if len(match) < 2 {
		return "", errors.New("cannot find state token")
	}
	return strings.Replace(match[1], `\x2D`, "-", -1), nil
}

func parseMfaIdentifer(json string, arrayPosition int) string {
	mfaProvider := gjson.Get(json, fmt.Sprintf("_embedded.factors.%d.provider", arrayPosition)).String()
	factorType := strings.ToUpper(gjson.Get(json, fmt.Sprintf("_embedded.factors.%d.factorType", arrayPosition)).String())
	return fmt.Sprintf("%s %s", mfaProvider, factorType)
}

func (oc *Client) handleFormRedirect(ctx context.Context, doc *goquery.Document) (context.Context, *http.Request, error) {
	form, err := page.NewFormFromDocument(doc, "")
	if err != nil {
		return ctx, nil, errors.Wrap(err, "error extracting redirect form")
	}
	req, err := form.BuildRequest()
	return ctx, req, err
}

func docIsFormSamlRequest(doc *goquery.Document) bool {
	return doc.Find("input[name=\"SAMLRequest\"]").Size() == 1
}

func docIsFormSamlResponse(doc *goquery.Document) bool {
	return doc.Find("input[name=\"SAMLResponse\"]").Size() == 1
}

func docIsFormResume(doc *goquery.Document) bool {
	return doc.Find("input[name=\"RelayState\"]").Size() == 1
}

func docIsFormRedirectToAWS(doc *goquery.Document) bool {
	return doc.Find("form[action=\"https://signin.aws.amazon.com/saml\"]").Size() == 1
}

func extractSAMLResponse(doc *goquery.Document) (v string, ok bool) {
	return doc.Find("input[name=\"SAMLResponse\"]").Attr("value")
}

func verifyMfa(oc *Client, oktaOrgHost string, loginDetails *creds.LoginDetails, resp string) (string, error) {

	stateToken := gjson.Get(resp, "stateToken").String()

	// choose an mfa option if there are multiple enabled
	mfaOption := 0
	var mfaOptions []string
	for i := range gjson.Get(resp, "_embedded.factors").Array() {
		identifier := parseMfaIdentifer(resp, i)
		if val, ok := supportedMfaOptions[identifier]; ok {
			mfaOptions = append(mfaOptions, val)
		} else {
			mfaOptions = append(mfaOptions, "UNSUPPORTED: "+identifier)
		}
	}

	if oc.mfa != "AUTO" {
		for _, val := range mfaOptions {
			if strings.HasPrefix(val, oc.mfa) {
				mfaOptions = []string{val}
				break
			}
		}
	}
	if len(mfaOptions) > 1 {
		mfaOption = prompter.Choose("Select which MFA option to use", mfaOptions)
	}

	factorID := gjson.Get(resp, fmt.Sprintf("_embedded.factors.%d.id", mfaOption)).String()
	oktaVerify := gjson.Get(resp, fmt.Sprintf("_embedded.factors.%d._links.verify.href", mfaOption)).String()
	mfaIdentifer := parseMfaIdentifer(resp, mfaOption)

	logger.WithField("factorID", factorID).WithField("oktaVerify", oktaVerify).WithField("mfaIdentifer", mfaIdentifer).Debug("MFA")

	if _, ok := supportedMfaOptions[mfaIdentifer]; !ok {
		return "", errors.New("unsupported mfa provider")
	}

	// get signature & callback
	verifyReq := VerifyRequest{StateToken: stateToken}
	verifyBody := new(bytes.Buffer)
	err := json.NewEncoder(verifyBody).Encode(verifyReq)
	if err != nil {
		return "", errors.Wrap(err, "error encoding verifyReq")
	}

	req, err := http.NewRequest("POST", oktaVerify, verifyBody)
	if err != nil {
		return "", errors.Wrap(err, "error building verify request")
	}

	req.Header.Add("Content-Type", "application/json")
	req.Header.Add("Accept", "application/json")

	res, err := oc.client.Do(req)
	if err != nil {
		return "", errors.Wrap(err, "error retrieving verify response")
	}

	body, err := ioutil.ReadAll(res.Body)
	if err != nil {
		return "", errors.Wrap(err, "error retrieving body from response")
	}
	resp = string(body)

	switch mfa := mfaIdentifer; mfa {
	case IdentifierSmsMfa, IdentifierTotpMfa, IdentifierOktaTotpMfa, IdentifierSymantecTotpMfa:
		verifyCode := prompter.StringRequired("Enter verification code")
		tokenReq := VerifyRequest{StateToken: stateToken, PassCode: verifyCode}
		tokenBody := new(bytes.Buffer)
		json.NewEncoder(tokenBody).Encode(tokenReq)

		req, err = http.NewRequest("POST", oktaVerify, tokenBody)
		if err != nil {
			return "", errors.Wrap(err, "error building token post request")
		}

		req.Header.Add("Content-Type", "application/json")
		req.Header.Add("Accept", "application/json")

		res, err := oc.client.Do(req)
		if err != nil {
			return "", errors.Wrap(err, "error retrieving token post response")
		}

		body, err := ioutil.ReadAll(res.Body)
		if err != nil {
			return "", errors.Wrap(err, "error retrieving body from response")
		}

		resp = string(body)

		return gjson.Get(resp, "sessionToken").String(), nil

	case IdentifierPushMfa:

		fmt.Printf("\nWaiting for approval, please check your Okta Verify app ...")

		// loop until success, error, or timeout
		for {

			res, err = oc.client.Do(req)
			if err != nil {
				return "", errors.Wrap(err, "error retrieving verify response")
			}

			body, err = ioutil.ReadAll(res.Body)
			if err != nil {
				return "", errors.Wrap(err, "error retrieving body from response")
			}

			// on 'success' status
			if gjson.Get(string(body), "status").String() == "SUCCESS" {
				fmt.Printf(" Approved\n\n")
				return gjson.Get(string(body), "sessionToken").String(), nil
			}

			// otherwise probably still waiting
			switch gjson.Get(string(body), "factorResult").String() {

			case "WAITING":
				time.Sleep(1000)
				fmt.Printf(".")
				logger.Debug("Waiting for user to authorize login")

			case "TIMEOUT":
				fmt.Printf(" Timeout\n")
				return "", errors.New("User did not accept MFA in time")

			case "REJECTED":
				fmt.Printf(" Rejected\n")
				return "", errors.New("MFA rejected by user")

			default:
				fmt.Printf(" Error\n")
				return "", errors.New("Unsupported response from Okta, please raise ticket with saml2aws")

			}

		}

	case IdentifierDuoMfa:
		duoHost := gjson.Get(resp, "_embedded.factor._embedded.verification.host").String()
		duoSignature := gjson.Get(resp, "_embedded.factor._embedded.verification.signature").String()
		duoSiguatres := strings.Split(duoSignature, ":")
		//duoSignatures[0] = TX
		//duoSignatures[1] = APP
		duoCallback := gjson.Get(resp, "_embedded.factor._embedded.verification._links.complete.href").String()

		// initiate duo mfa to get sid
		duoSubmitURL := fmt.Sprintf("https://%s/frame/web/v1/auth", duoHost)

		duoForm := url.Values{}
		duoForm.Add("parent", fmt.Sprintf("https://%s/signin/verify/duo/web", oktaOrgHost))
		duoForm.Add("java_version", "")
		duoForm.Add("java_version", "")
		duoForm.Add("flash_version", "")
		duoForm.Add("screen_resolution_width", "3008")
		duoForm.Add("screen_resolution_height", "1692")
		duoForm.Add("color_depth", "24")

		req, err = http.NewRequest("POST", duoSubmitURL, strings.NewReader(duoForm.Encode()))
		if err != nil {
			return "", errors.Wrap(err, "error building authentication request")
		}
		q := req.URL.Query()
		q.Add("tx", duoSiguatres[0])
		req.URL.RawQuery = q.Encode()

		req.Header.Add("Content-Type", "application/x-www-form-urlencoded")

		res, err = oc.client.Do(req)
		if err != nil {
			return "", errors.Wrap(err, "error retrieving verify response")
		}

		//try to extract sid
		doc, err := goquery.NewDocumentFromResponse(res)
		if err != nil {
			return "", errors.Wrap(err, "error parsing document")
		}

		duoSID, ok := doc.Find("input[name=\"sid\"]").Attr("value")
		if !ok {
			return "", errors.Wrap(err, "unable to locate saml response")
		}
		duoSID = html.UnescapeString(duoSID)

		//prompt for mfa type
		//only supporting push or passcode for now
		var token string

		var duoMfaOptions = []string{
			"Duo Push",
			"Passcode",
		}

		duoMfaOption := 0

		if loginDetails.DuoMFAOption == "Duo Push" {
			duoMfaOption = 0
		} else if loginDetails.DuoMFAOption == "Passcode" {
			duoMfaOption = 1
		} else {
			duoMfaOption = prompter.Choose("Select a DUO MFA Option", duoMfaOptions)
		}

		if duoMfaOptions[duoMfaOption] == "Passcode" {
			//get users DUO MFA Token
			token = prompter.StringRequired("Enter passcode")
		}

		// send mfa auth request
		duoSubmitURL = fmt.Sprintf("https://%s/frame/prompt", duoHost)

		duoForm = url.Values{}
		duoForm.Add("sid", duoSID)
		duoForm.Add("device", "phone1")
		duoForm.Add("factor", duoMfaOptions[duoMfaOption])
		duoForm.Add("out_of_date", "false")
		if duoMfaOptions[duoMfaOption] == "Passcode" {
			duoForm.Add("passcode", token)
		}

		req, err = http.NewRequest("POST", duoSubmitURL, strings.NewReader(duoForm.Encode()))
		if err != nil {
			return "", errors.Wrap(err, "error building authentication request")
		}

		req.Header.Add("Content-Type", "application/x-www-form-urlencoded")

		res, err = oc.client.Do(req)
		if err != nil {
			return "", errors.Wrap(err, "error retrieving verify response")
		}

		body, err = ioutil.ReadAll(res.Body)
		if err != nil {
			return "", errors.Wrap(err, "error retrieving body from response")
		}

		resp = string(body)

		duoTxStat := gjson.Get(resp, "stat").String()
		duoTxID := gjson.Get(resp, "response.txid").String()
		if duoTxStat != "OK" {
			return "", errors.Wrap(err, "error authenticating mfa device")
		}

		// get duo cookie
		duoSubmitURL = fmt.Sprintf("https://%s/frame/status", duoHost)

		duoForm = url.Values{}
		duoForm.Add("sid", duoSID)
		duoForm.Add("txid", duoTxID)

		req, err = http.NewRequest("POST", duoSubmitURL, strings.NewReader(duoForm.Encode()))
		if err != nil {
			return "", errors.Wrap(err, "error building authentication request")
		}

		req.Header.Add("Content-Type", "application/x-www-form-urlencoded")

		res, err = oc.client.Do(req)
		if err != nil {
			return "", errors.Wrap(err, "error retrieving verify response")
		}

		body, err = ioutil.ReadAll(res.Body)
		if err != nil {
			return "", errors.Wrap(err, "error retrieving body from response")
		}

		resp = string(body)

		duoTxResult := gjson.Get(resp, "response.result").String()
		duoResultURL := gjson.Get(resp, "response.result_url").String()

		fmt.Println(gjson.Get(resp, "response.status").String())

		if duoTxResult != "SUCCESS" {
			//poll as this is likely a push request
			for {
				time.Sleep(3 * time.Second)

				req, err = http.NewRequest("POST", duoSubmitURL, strings.NewReader(duoForm.Encode()))
				if err != nil {
					return "", errors.Wrap(err, "error building authentication request")
				}

				req.Header.Add("Content-Type", "application/x-www-form-urlencoded")

				res, err = oc.client.Do(req)
				if err != nil {
					return "", errors.Wrap(err, "error retrieving verify response")
				}

				body, err = ioutil.ReadAll(res.Body)
				if err != nil {
					return "", errors.Wrap(err, "error retrieving body from response")
				}

				resp := string(body)

				duoTxResult = gjson.Get(resp, "response.result").String()
				duoResultURL = gjson.Get(resp, "response.result_url").String()

				fmt.Println(gjson.Get(resp, "response.status").String())

				if duoTxResult == "FAILURE" {
					return "", errors.Wrap(err, "failed to authenticate device")
				}

				if duoTxResult == "SUCCESS" {
					break
				}
			}
		}

		duoRequestURL := fmt.Sprintf("https://%s%s", duoHost, duoResultURL)
		req, err = http.NewRequest("POST", duoRequestURL, strings.NewReader(duoForm.Encode()))
		if err != nil {
			return "", errors.Wrap(err, "error constructing request object to result url")
		}

		req.Header.Add("Content-Type", "application/x-www-form-urlencoded")

		res, err = oc.client.Do(req)
		if err != nil {
			return "", errors.Wrap(err, "error retrieving duo result response")
		}

		body, err = ioutil.ReadAll(res.Body)
		if err != nil {
			return "", errors.Wrap(err, "duoResultSubmit: error retrieving body from response")
		}

		resp := string(body)
		duoTxCookie := gjson.Get(resp, "response.cookie").String()
		if duoTxCookie == "" {
			return "", errors.Wrap(err, "duoResultSubmit: Unable to get response.cookie")
		}

		// callback to okta with cookie
		oktaForm := url.Values{}
		oktaForm.Add("id", factorID)
		oktaForm.Add("stateToken", stateToken)
		oktaForm.Add("sig_response", fmt.Sprintf("%s:%s", duoTxCookie, duoSiguatres[1]))

		req, err = http.NewRequest("POST", duoCallback, strings.NewReader(oktaForm.Encode()))
		if err != nil {
			return "", errors.Wrap(err, "error building authentication request")
		}

		req.Header.Add("Content-Type", "application/x-www-form-urlencoded")

		res, err = oc.client.Do(req)
		if err != nil {
			return "", errors.Wrap(err, "error retrieving verify response")
		}

		// extract okta session token

		verifyReq = VerifyRequest{StateToken: stateToken}
		verifyBody = new(bytes.Buffer)
		json.NewEncoder(verifyBody).Encode(verifyReq)

		req, err = http.NewRequest("POST", oktaVerify, verifyBody)
		if err != nil {
			return "", errors.Wrap(err, "error building verify request")
		}

		req.Header.Add("Content-Type", "application/json")
		req.Header.Add("Accept", "application/json")
		req.Header.Add("X-Okta-XsrfToken", "")

		res, err = oc.client.Do(req)
		if err != nil {
			return "", errors.Wrap(err, "error retrieving verify response")
		}

		body, err = ioutil.ReadAll(res.Body)
		if err != nil {
			return "", errors.Wrap(err, "error retrieving body from response")
		}

		return gjson.GetBytes(body, "sessionToken").String(), nil
	}

	// catch all
	return "", errors.New("no mfa options provided")
}<|MERGE_RESOLUTION|>--- conflicted
+++ resolved
@@ -102,7 +102,7 @@
 
 	//authenticate via okta api
 	authReq := AuthRequest{Username: loginDetails.Username, Password: loginDetails.Password}
-	if (loginDetails.StateToken != "") {
+	if loginDetails.StateToken != "" {
 		authReq = AuthRequest{StateToken: loginDetails.StateToken}
 	}
 	authBody := new(bytes.Buffer)
@@ -158,10 +158,10 @@
 	req.URL.RawQuery = q.Encode()
 
 	ctx := context.WithValue(context.Background(), ctxKey("login"), loginDetails)
-	return oc.follow(ctx, req)
-}
-
-func (oc *Client) follow(ctx context.Context, req *http.Request) (string, error) {
+	return oc.follow(ctx, req, loginDetails)
+}
+
+func (oc *Client) follow(ctx context.Context, req *http.Request, loginDetails *creds.LoginDetails) (string, error) {
 
 	res, err := oc.client.Do(req)
 	if err != nil {
@@ -172,7 +172,6 @@
 		return "", errors.Wrap(err, "failed to build document from response")
 	}
 
-<<<<<<< HEAD
 	var handler func(context.Context, *goquery.Document) (context.Context, *http.Request, error)
 
 	if docIsFormRedirectToAWS(doc) {
@@ -184,6 +183,25 @@
 			}
 			logger.WithField("type", "saml-response").WithField("saml-response", string(decodedSamlResponse)).Debug("doc detect")
 			return samlResponse, nil
+		} else {
+			req, err = http.NewRequest("GET", loginDetails.URL, nil)
+			if err != nil {
+				return samlResponse, errors.Wrap(err, "error building app request")
+			}
+			res, err = oc.client.Do(req)
+			if err != nil {
+				return samlResponse, errors.Wrap(err, "error retrieving app response")
+			}
+			body, err := ioutil.ReadAll(res.Body)
+			if err != nil {
+				return "", errors.Wrap(err, "error retrieving body from response")
+			}
+			stateToken, err := getStateTokenFromOktaPageBody(string(body))
+			if err != nil {
+				return "", errors.Wrap(err, "error retrieving saml response")
+			}
+			loginDetails.StateToken = stateToken
+			return oc.Authenticate(loginDetails)
 		}
 	} else if docIsFormSamlRequest(doc) {
 		logger.WithField("type", "saml-request").Debug("doc detect")
@@ -194,28 +212,6 @@
 	} else if docIsFormSamlResponse(doc) {
 		logger.WithField("type", "saml-response").Debug("doc detect")
 		handler = oc.handleFormRedirect
-=======
-	samlAssertion, ok := doc.Find("input[name=\"SAMLResponse\"]").Attr("value")
-	if !ok {
-		req, err = http.NewRequest("GET", loginDetails.URL, nil)
-		if err != nil {
-			return samlAssertion, errors.Wrap(err, "error building app request")
-		}
-		res, err = oc.client.Do(req)
-		if err != nil {
-			return samlAssertion, errors.Wrap(err, "error retrieving app response")
-		}
-		body, err := ioutil.ReadAll(res.Body)
-		if err != nil {
-			return "", errors.Wrap(err, "error retrieving body from response")
-		}		
-		stateToken, err := getStateTokenFromOktaPageBody(string(body))
-		if err != nil {
-			return "", errors.Wrap(err, "error retrieving saml response")
-		}
-		loginDetails.StateToken = stateToken		
-		return oc.Authenticate(loginDetails)
->>>>>>> b4579255
 	}
 
 	if handler == nil {
@@ -228,7 +224,7 @@
 	if err != nil {
 		return "", err
 	}
-	return oc.follow(ctx, req)
+	return oc.follow(ctx, req, loginDetails)
 
 }
 
