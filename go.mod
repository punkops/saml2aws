module github.com/versent/saml2aws/v2

go 1.20

require (
	github.com/99designs/keyring v1.2.2
	github.com/AlecAivazis/survey/v2 v2.3.7
	github.com/Azure/go-ntlmssp v0.0.0-20211209120228-48547f28849e
	github.com/PuerkitoBio/goquery v1.8.1
	github.com/alecthomas/kingpin v2.2.6+incompatible
	github.com/avast/retry-go v3.0.0+incompatible
	github.com/aws/aws-sdk-go v1.44.298
	github.com/beevik/etree v1.2.0
	github.com/danieljoos/wincred v1.2.0
	github.com/google/uuid v1.3.0
	github.com/h2non/gock v1.2.0
	github.com/keybase/go-keychain v0.0.0-20211119201326-e02f34051621
	github.com/marshallbrekka/go-u2fhost v0.0.0-20210111072507-3ccdec8c8105
	github.com/mitchellh/go-homedir v1.1.0
	github.com/pkg/errors v0.9.1
	github.com/playwright-community/playwright-go v0.3500.0
	github.com/sirupsen/logrus v1.9.3
	github.com/skratchdot/open-golang v0.0.0-20200116055534-eef842397966
	github.com/stretchr/testify v1.8.4
	github.com/tidwall/gjson v1.14.4
	golang.org/x/net v0.12.0
	gopkg.in/ini.v1 v1.67.0
)

require (
	github.com/99designs/go-keychain v0.0.0-20191008050251-8e49817e8af4 // indirect
	github.com/alecthomas/template v0.0.0-20160405071501-a0175ee3bccc // indirect
	github.com/alecthomas/units v0.0.0-20151022065526-2efee857e7cf // indirect
	github.com/andybalholm/cascadia v1.3.1 // indirect
	github.com/bearsh/hid v1.3.0 // indirect
	github.com/danwakefield/fnmatch v0.0.0-20160403171240-cbb64ac3d964 // indirect
	github.com/davecgh/go-spew v1.1.1 // indirect
	github.com/dvsekhvalnov/jose2go v1.5.0 // indirect
	github.com/go-jose/go-jose/v3 v3.0.0 // indirect
	github.com/go-stack/stack v1.8.1 // indirect
	github.com/godbus/dbus v0.0.0-20190726142602-4481cbc300e2 // indirect
	github.com/gsterjov/go-libsecret v0.0.0-20161001094733-a6f4afe4910c // indirect
	github.com/h2non/parth v0.0.0-20190131123155-b4df798d6542 // indirect
	github.com/jmespath/go-jmespath v0.4.0 // indirect
	github.com/kballard/go-shellquote v0.0.0-20180428030007-95032a82bc51 // indirect
	github.com/mattn/go-colorable v0.1.2 // indirect
	github.com/mattn/go-isatty v0.0.8 // indirect
	github.com/mgutz/ansi v0.0.0-20170206155736-9520e82c474b // indirect
	github.com/mtibben/percent v0.2.1 // indirect
	github.com/pmezard/go-difflib v1.0.0 // indirect
	github.com/stretchr/objx v0.5.0 // indirect
	github.com/tidwall/match v1.1.1 // indirect
	github.com/tidwall/pretty v1.2.0 // indirect
<<<<<<< HEAD
	go.uber.org/multierr v1.11.0 // indirect
	golang.org/x/crypto v0.10.0 // indirect
	golang.org/x/sys v0.9.0 // indirect
	golang.org/x/term v0.9.0 // indirect
	golang.org/x/text v0.10.0 // indirect
=======
	golang.org/x/crypto v0.11.0 // indirect
	golang.org/x/sys v0.10.0 // indirect
	golang.org/x/term v0.10.0 // indirect
	golang.org/x/text v0.11.0 // indirect
	gopkg.in/square/go-jose.v2 v2.6.0 // indirect
>>>>>>> 3ab00a75
	gopkg.in/yaml.v3 v3.0.1 // indirect
)<|MERGE_RESOLUTION|>--- conflicted
+++ resolved
@@ -51,18 +51,10 @@
 	github.com/stretchr/objx v0.5.0 // indirect
 	github.com/tidwall/match v1.1.1 // indirect
 	github.com/tidwall/pretty v1.2.0 // indirect
-<<<<<<< HEAD
-	go.uber.org/multierr v1.11.0 // indirect
-	golang.org/x/crypto v0.10.0 // indirect
-	golang.org/x/sys v0.9.0 // indirect
-	golang.org/x/term v0.9.0 // indirect
-	golang.org/x/text v0.10.0 // indirect
-=======
 	golang.org/x/crypto v0.11.0 // indirect
 	golang.org/x/sys v0.10.0 // indirect
 	golang.org/x/term v0.10.0 // indirect
 	golang.org/x/text v0.11.0 // indirect
 	gopkg.in/square/go-jose.v2 v2.6.0 // indirect
->>>>>>> 3ab00a75
 	gopkg.in/yaml.v3 v3.0.1 // indirect
 )