--- conflicted
+++ resolved
@@ -46,11 +46,8 @@
   * [Shibboleth](pkg/provider/shibboleth/README.md)
   * [F5APM](pkg/provider/f5apm/README.md)
   * [PSU](pkg/provider/psu/README.md)
-<<<<<<< HEAD
   * [Akamai](pkg/provider/akamai/README.md)
-=======
   * OneLogin
->>>>>>> 41dc1885
 * AWS SAML Provider configured
 
 ## Caveats
